repos:
  - repo: https://github.com/pycqa/isort
    rev: 5.5.2
    hooks:
      - id: isort

  - repo: https://github.com/pre-commit/mirrors-mypy
<<<<<<< HEAD
    rev: v0.790
=======
>>>>>>> 7beb9332
    hooks:
      - id: mypy<|MERGE_RESOLUTION|>--- conflicted
+++ resolved
@@ -5,9 +5,5 @@
       - id: isort
 
   - repo: https://github.com/pre-commit/mirrors-mypy
-<<<<<<< HEAD
-    rev: v0.790
-=======
->>>>>>> 7beb9332
     hooks:
       - id: mypy