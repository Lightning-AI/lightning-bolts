# Changelog
All notable changes to this project will be documented in this file.

The format is based on [Keep a Changelog](https://keepachangelog.com/en/1.0.0/),
and this project adheres to [Semantic Versioning](https://semver.org/spec/v2.0.0.html).

## [unReleased] - 2023-MM-DD

### Added


### Changed

<<<<<<< HEAD
- Updated Torchvision version to v0.13.X
- Updated Lightning version to >=1.9.4
- Updated lightning-utilities version to >=0.6.0.post0, <0.7.0
- Updated gym[atari] version to >=0.17.2, <0.27.0
=======
- Improved YOLO model includes YOLOv4, YOLOv5, and YOLOX networks and training algorithms ([#552](https://github.com/PyTorchLightning/pytorch-lightning-bolts/pull/817))

>>>>>>> 5f5adafd

### Deprecated


### Removed


### Fixed



## [0.6.0] - 2022-11-02

### Added

- Updated SparseML callback for latest PyTorch Lightning ([#822](https://github.com/Lightning-AI/lightning-bolts/pull/822))
- Updated torch version to v1.10.X ([#815](https://github.com/Lightning-AI/lightning-bolts/pull/815))
- Dataset specific args method to CIFAR10, ImageNet, MNIST, and STL10 ([#890](https://github.com/Lightning-AI/lightning-bolts/pull/890))
- Migrate to use `lightning-utilities` ([#907](https://github.com/Lightning-AI/lightning-bolts/pull/907))
- Support PyTorch Lightning v1.8 ([#910](https://github.com/Lightning-AI/lightning-bolts/pull/910))

- Major revision of Bolts
    * `under_review` flag ([#835](https://github.com/Lightning-AI/lightning-bolts/pull/835), [#837](https://github.com/Lightning-AI/lightning-bolts/pull/837))
    * Reviewing GAN basics, `VisionDataModule`, `MNISTDataModule`, `CIFAR10DataModule` ([#843](https://github.com/Lightning-AI/lightning-bolts/pull/843))
    * Added tests, updated doc-strings for Dummy Datasets ([#865](https://github.com/Lightning-AI/lightning-bolts/pull/865))
    * Binary MNIST/EMNIST Datasets and Datamodules ([#866](https://github.com/Lightning-AI/lightning-bolts/pull/866))
    * FashionMNIST/EMNIST Datamodules ([#871](https://github.com/Lightning-AI/lightning-bolts/pull/871))
    * Revision `ArrayDataset` ([#872](https://github.com/Lightning-AI/lightning-bolts/pull/872))
    * BYOL weight update callback ([#867](https://github.com/Lightning-AI/lightning-bolts/pull/867))
    * Revision `models.vision.unet`, `models.vision.segmentation` ([#880](https://github.com/Lightning-AI/lightning-bolts/pull/880))
    * Revision of SimCLR transforms ([#857](https://github.com/Lightning-AI/lightning-bolts/pull/857))
    * Revision Metrics ([#878](https://github.com/Lightning-AI/lightning-bolts/pull/878), [#887](https://github.com/Lightning-AI/lightning-bolts/pull/887))
    * Revision of BYOL module and tests ([#874](https://github.com/Lightning-AI/lightning-bolts/pull/874))
    * Revision of MNIST module ([#873](https://github.com/Lightning-AI/lightning-bolts/pull/873))
    * Revision of dataset normalizations ([#898](https://github.com/Lightning-AI/lightning-bolts/pull/898))
    * Revision of SimSiam module and tests ([#891](https://github.com/Lightning-AI/lightning-bolts/pull/891))
    * Revision `datasets.kitti_dataset.KittiDataset` ([#896](https://github.com/Lightning-AI/lightning-bolts/pull/896))
    * SWAV improvements ([#903](https://github.com/Lightning-AI/lightning-bolts/pull/903))
    * minor dcgan-import fix ([#921](https://github.com/Lightning-AI/lightning-bolts/pull/921))

### Fixed

- Removing extra flatten ([#809](https://github.com/Lightning-AI/lightning-bolts/pull/809))
- support number of channels!=3 in YOLOConfiguration ([#806](https://github.com/Lightning-AI/lightning-bolts/pull/806))
- CVE-2007-4559 Patch ([#894](https://github.com/Lightning-AI/lightning-bolts/pull/894))


## [0.5.0] - 2021-12-20

### Added

- Added YOLO model ([#552](https://github.com/Lightning-AI/lightning-bolts/pull/552))
- Added `SRGAN`, `SRImageLoggerCallback`, `TVTDataModule`, `SRCelebA`, `SRMNIST`, `SRSTL10` ([#466](https://github.com/Lightning-AI/lightning-bolts/pull/466))
- Added nn.Module support for FasterRCNN backbone ([#661](https://github.com/Lightning-AI/lightning-bolts/pull/661))
- Added `RetinaNet` with torchvision backbones ([#529](https://github.com/Lightning-AI/lightning-bolts/pull/529))
- Added Python 3.9 support ([#786](https://github.com/Lightning-AI/lightning-bolts/pull/786))

### Changed

- VAE now uses deterministic KL divergence during training, previously estimated KL divergence by random sampling ([#760](https://github.com/Lightning-AI/lightning-bolts/pull/760))

### Removed

- Removed PyTorch 1.6 support ([#786](https://github.com/Lightning-AI/lightning-bolts/pull/786))
- Removed Python 3.6 support ([#785](https://github.com/Lightning-AI/lightning-bolts/pull/785))

### Fixed

- Fixed doctest fails with ImportError: cannot import name 'Env' from 'gym' ([#751](https://github.com/Lightning-AI/lightning-bolts/pull/751))
- Fixed MoCo v2 missing Cosine Annealing learning scheduler ([#757](https://github.com/Lightning-AI/lightning-bolts/pull/757))


## [0.4.0] - 2021-09-09

### Added

- Added Soft Actor Critic (SAC) Model ([#627](https://github.com/Lightning-AI/lightning-bolts/pull/627))
- Added `EMNISTDataModule`, `BinaryEMNISTDataModule`, and `BinaryEMNIST` dataset ([#676](https://github.com/Lightning-AI/lightning-bolts/pull/676))
- Added Advantage Actor-Critic (A2C) Model ([#598](https://github.com/Lightning-AI/lightning-bolts/pull/598))
- Added Torch ORT Callback ([#720](https://github.com/Lightning-AI/lightning-bolts/pull/720))
- Added SparseML Callback ([#724](https://github.com/Lightning-AI/lightning-bolts/pull/724))

### Changed

- Changed the default values `pin_memory=False`, `shuffle=False` and `num_workers=16` to `pin_memory=True`, `shuffle=True` and `num_workers=0` of datamodules ([#701](https://github.com/Lightning-AI/lightning-bolts/pull/701))
- Supporting deprecated attribute usage ([#699](https://github.com/Lightning-AI/lightning-bolts/pull/699))

### Fixed

- Fixed ImageNet val loader to use val transform instead of train transform ([#713](https://github.com/Lightning-AI/lightning-bolts/pull/713))
- Fixed the MNIST download giving HTTP 404 with `torchvision>=0.9.1` ([#674](https://github.com/Lightning-AI/lightning-bolts/pull/674))
- Removed momentum updating from val step and add separate val queue ([#631](https://github.com/Lightning-AI/lightning-bolts/pull/631))
- Fixed moving the queue to GPU when resuming checkpoint for SwAV model ([#684](https://github.com/Lightning-AI/lightning-bolts/pull/684))
- Fixed FP16 support with vision GPT model ([#694](https://github.com/Lightning-AI/lightning-bolts/pull/694))
- Removing bias from linear model regularisation ([#669](https://github.com/Lightning-AI/lightning-bolts/pull/669))
- Fixed CPC module issue ([#680](https://github.com/Lightning-AI/lightning-bolts/pull/680))


## [0.3.4] - 2021-06-17

### Changed

- Replaced `load_boston` with `load_diabetes` in the docs and tests ([#629](https://github.com/Lightning-AI/lightning-bolts/pull/629))
- Added base encoder and MLP dimension arguments to BYOL constructor ([#637](https://github.com/Lightning-AI/lightning-bolts/pull/637))

### Fixed

- Fixed the MNIST download giving HTTP 503 ([#633](https://github.com/Lightning-AI/lightning-bolts/pull/633))
- Fixed type annotation of `ExperienceSource.__iter__` ([#645](https://github.com/Lightning-AI/lightning-bolts/pull/645))
- Fixed `pretrained_urls` on Windows ([#652](https://github.com/Lightning-AI/lightning-bolts/pull/652))
- Fixed logistic regression ([#655](https://github.com/Lightning-AI/lightning-bolts/pull/655), [#664](https://github.com/Lightning-AI/lightning-bolts/pull/664))
- Fixed double softmax in `SSLEvaluator` ([#663](https://github.com/Lightning-AI/lightning-bolts/pull/663))


## [0.3.3] - 2021-04-17

### Changed

- Suppressed missing package warnings, conditioned by `WARN_MISSING_PACKAGE="1"`  ([#617](https://github.com/Lightning-AI/lightning-bolts/pull/617))
- Updated all scripts to LARS ([#613](https://github.com/Lightning-AI/lightning-bolts/pull/613))

### Fixed

- Add missing `dataclass` requirements ([#618](https://github.com/Lightning-AI/lightning-bolts/pull/618))


## [0.3.2] - 2021-03-20

### Changed

- Renamed SSL modules: `CPCV2` >> `CPC_v2` and `MocoV2` >> `Moco_v2` ([#585](https://github.com/Lightning-AI/lightning-bolts/pull/585))
- Refactored _setup.py_ to be typing friendly ([#601](https://github.com/Lightning-AI/lightning-bolts/pull/601))


## [0.3.1] - 2021-03-09

### Added

- Added Pix2Pix model ([#533](https://github.com/Lightning-AI/lightning-bolts/pull/533))

### Changed

- Moved vision models (`GPT2`, `ImageGPT`, `SemSegment`, `UNet`) to `pl_bolts.models.vision` ([#561](https://github.com/Lightning-AI/lightning-bolts/pull/561))

### Fixed

- Fixed BYOL moving average update ([#574](https://github.com/Lightning-AI/lightning-bolts/pull/574))
- Fixed custom gamma in rl ([#550](https://github.com/Lightning-AI/lightning-bolts/pull/550))
- Fixed PyTorch 1.8 compatibility issue ([#580](https://github.com/Lightning-AI/lightning-bolts/pull/580),
    [#579](https://github.com/Lightning-AI/lightning-bolts/pull/579))
- Fixed handling batchnorms in `BatchGradientVerification` ([#569](https://github.com/Lightning-AI/lightning-bolts/pull/569))
- Corrected `num_rows` calculation in `LatentDimInterpolator` callback ([#573](https://github.com/Lightning-AI/lightning-bolts/pull/573))


## [0.3.0] - 2021-01-20

### Added

- Added `input_channels` argument to UNet ([#297](https://github.com/Lightning-AI/lightning-bolts/pull/297))
- Added SwAV ([#239](https://github.com/Lightning-AI/lightning-bolts/pull/239),
    [#348](https://github.com/Lightning-AI/lightning-bolts/pull/348),
    [#323](https://github.com/Lightning-AI/lightning-bolts/pull/323))
- Added data monitor callbacks `ModuleDataMonitor` and `TrainingDataMonitor` ([#285](https://github.com/Lightning-AI/lightning-bolts/pull/285))
- Added DCGAN module ([#403](https://github.com/Lightning-AI/lightning-bolts/pull/403))
- Added `VisionDataModule` as parent class for `BinaryMNISTDataModule`, `CIFAR10DataModule`, `FashionMNISTDataModule`, and `MNISTDataModule` ([#400](https://github.com/Lightning-AI/lightning-bolts/pull/400))
- Added GIoU loss ([#347](https://github.com/Lightning-AI/lightning-bolts/pull/347))
- Added IoU loss ([#469](https://github.com/Lightning-AI/lightning-bolts/pull/469))
- Added semantic segmentation model `SemSegment` with `UNet` backend ([#259](https://github.com/Lightning-AI/lightning-bolts/pull/259))
- Added pption to normalize latent interpolation images ([#438](https://github.com/Lightning-AI/lightning-bolts/pull/438))
- Added flags to datamodules ([#388](https://github.com/Lightning-AI/lightning-bolts/pull/388))
- Added metric GIoU ([#347](https://github.com/Lightning-AI/lightning-bolts/pull/347))
- Added Intersection over Union Metric/Loss ([#469](https://github.com/Lightning-AI/lightning-bolts/pull/469))
- Added SimSiam model ([#407](https://github.com/Lightning-AI/lightning-bolts/pull/407))
- Added gradient verification callback ([#465](https://github.com/Lightning-AI/lightning-bolts/pull/465))
- Added Backbones to FRCNN ([#475](https://github.com/Lightning-AI/lightning-bolts/pull/475))

### Changed

- Decoupled datamodules from models ([#332](https://github.com/Lightning-AI/lightning-bolts/pull/332),
    [#270](https://github.com/Lightning-AI/lightning-bolts/pull/270))
- Set PyTorch Lightning 1.0 as the minimum requirement ([#274](https://github.com/Lightning-AI/lightning-bolts/pull/274))
- Moved `pl_bolts.callbacks.self_supervised.BYOLMAWeightUpdate` to  `pl_bolts.callbacks.byol_updates.BYOLMAWeightUpdate` ([#288](https://github.com/Lightning-AI/lightning-bolts/pull/288))
- Moved `pl_bolts.callbacks.self_supervised.SSLOnlineEvaluator` to `pl_bolts.callbacks.ssl_online.SSLOnlineEvaluator` ([#288](https://github.com/Lightning-AI/lightning-bolts/pull/288))
- Moved `pl_bolts.datamodules.*_dataset` to `pl_bolts.datasets.*_dataset` ([#275](https://github.com/Lightning-AI/lightning-bolts/pull/275))
- Ensured sync across val/test step when using DDP ([#371](https://github.com/Lightning-AI/lightning-bolts/pull/371))
- Refactored CLI arguments of models ([#394](https://github.com/Lightning-AI/lightning-bolts/pull/394))
- Upgraded DQN to use `.log` ([#404](https://github.com/Lightning-AI/lightning-bolts/pull/404))
- Decoupled DataModules from models - CPCV2 ([#386](https://github.com/Lightning-AI/lightning-bolts/pull/386))
- Refactored datamodules/datasets ([#338](https://github.com/Lightning-AI/lightning-bolts/pull/338))
- Refactored Vision DataModules ([#400](https://github.com/Lightning-AI/lightning-bolts/pull/400))
- Refactored `pl_bolts.callbacks` ([#477](https://github.com/Lightning-AI/lightning-bolts/pull/477))
- Refactored the rest of `pl_bolts.models.self_supervised` ([#481](https://github.com/Lightning-AI/lightning-bolts/pull/481),
    [#479](https://github.com/Lightning-AI/lightning-bolts/pull/479)
- Update [`torchvision.utils.make_grid`(https://pytorch.org/docs/stable/torchvision/utils.html#torchvision.utils.make_grid)] kwargs to `TensorboardGenerativeModelImageSampler` ([#494](https://github.com/Lightning-AI/lightning-bolts/pull/494))

### Fixed

- Fixed duplicate warnings when optional packages are unavailable ([#341](https://github.com/Lightning-AI/lightning-bolts/pull/341))
- Fixed `ModuleNotFoundError` when importing datamoules ([#303](https://github.com/Lightning-AI/lightning-bolts/pull/303))
- Fixed cyclic imports in `pl_bolts.utils.self_suprvised` ([#350](https://github.com/Lightning-AI/lightning-bolts/pull/350))
- Fixed VAE loss to use KL term of ELBO ([#330](https://github.com/Lightning-AI/lightning-bolts/pull/330))
- Fixed dataloders of `MNISTDataModule` to use `self.batch_size` ([#331](https://github.com/Lightning-AI/lightning-bolts/pull/331))
- Fixed missing `outputs` in SSL hooks for PyTorch Lightning 1.0 ([#277](https://github.com/Lightning-AI/lightning-bolts/pull/277))
- Fixed stl10 datamodule ([#369](https://github.com/Lightning-AI/lightning-bolts/pull/369))
- Fixes SimCLR transforms ([#329](https://github.com/Lightning-AI/lightning-bolts/pull/329))
- Fixed binary MNIST datamodule ([#377](https://github.com/Lightning-AI/lightning-bolts/pull/377))
- Fixed the end of batch size mismatch ([#389](https://github.com/Lightning-AI/lightning-bolts/pull/389))
- Fixed `batch_size` parameter for DataModules remaining ([#344](https://github.com/Lightning-AI/lightning-bolts/pull/344))
- Fixed CIFAR `num_samples` ([#432](https://github.com/Lightning-AI/lightning-bolts/pull/432))
- Fixed DQN `run_n_episodes` using the wrong environment variable ([#525](https://github.com/Lightning-AI/lightning-bolts/pull/525))

## [0.2.5] - 2020-10-12

- Enabled PyTorch Lightning 1.0 compatibility

## [0.2.4] - 2020-10-12

- Enabled manual returns ([#267](https://github.com/Lightning-AI/lightning-bolts/pull/267))

## [0.2.3] - 2020-10-12

### Added

- Enabled PyTorch Lightning 0.10 compatibility ([#264](https://github.com/Lightning-AI/lightning-bolts/pull/264))
- Added dummy datasets ([#266](https://github.com/Lightning-AI/lightning-bolts/pull/266))
- Added `KittiDataModule` ([#248](https://github.com/Lightning-AI/lightning-bolts/pull/248))
- Added `UNet` ([#247](https://github.com/Lightning-AI/lightning-bolts/pull/247))
- Added reinforcement learning models, losses and datamodules ([#257](https://github.com/Lightning-AI/lightning-bolts/pull/257))

## [0.2.2] - 2020-09-14

- Fixed confused logit ([#222](https://github.com/Lightning-AI/lightning-bolts/pull/222))

## [0.2.1] - 2020-09-13

### Added

- Added pretrained VAE with resnet encoders and decoders
- Added pretrained AE with resnet encoders and decoders
- Added CPC pretrained on CIFAR10 and STL10
- Verified BYOL implementation

### Changed

- Dropped all dependencies except PyTorch Lightning and PyTorch
- Decoupled datamodules from GAN ([#206](https://github.com/Lightning-AI/lightning-bolts/pull/206))
- Modularize AE & VAE ([#196](https://github.com/Lightning-AI/lightning-bolts/pull/196))

### Fixed

- Fixed gym ([#221](https://github.com/Lightning-AI/lightning-bolts/pull/221))
- Fix L1/L2 regularization ([#216](https://github.com/Lightning-AI/lightning-bolts/pull/216))
- Fix max_depth recursion crash in AsynchronousLoader ([#191](https://github.com/Lightning-AI/lightning-bolts/pull/191))

## [0.2.0] - 2020-09-10

### Added

- Enabled Apache License, Version 2.0

### Changed

- Moved unnecessary dependencies to `__main__` section in BYOL ([#176](https://github.com/Lightning-AI/lightning-bolts/pull/176))

### Fixed

- Fixed CPC STL10 finetune ([#173](https://github.com/Lightning-AI/lightning-bolts/pull/173))

## [0.1.1] - 2020-08-23

### Added

- Added Faster RCNN + Pscal VOC DataModule ([#157](https://github.com/Lightning-AI/lightning-bolts/pull/157))
- Added a better lars scheduling `LARSWrapper` ([#162](https://github.com/Lightning-AI/lightning-bolts/pull/162))
- Added CPC finetuner ([#158](https://github.com/Lightning-AI/lightning-bolts/pull/158))
- Added `BinaryMNISTDataModule` ([#153](https://github.com/Lightning-AI/lightning-bolts/pull/153))
- Added learning rate scheduler to BYOL ([#148](https://github.com/Lightning-AI/lightning-bolts/pull/148))
- Added Cityscapes DataModule ([#136](https://github.com/Lightning-AI/lightning-bolts/pull/136))
- Added learning rate scheduler `LinearWarmupCosineAnnealingLR` ([#138](https://github.com/Lightning-AI/lightning-bolts/pull/138))
- Added BYOL ([#144](https://github.com/Lightning-AI/lightning-bolts/pull/144))
- Added `ConfusedLogitCallback` ([#118](https://github.com/Lightning-AI/lightning-bolts/pull/118))
- Added an asynchronous single GPU dataloader. ([#1521](https://github.com/Lightning-AI/lightning/pull/1521))

### Fixed

- Fixed simclr finetuner ([#165](https://github.com/Lightning-AI/lightning-bolts/pull/165))
- Fixed STL10 finetuner ([#164](https://github.com/Lightning-AI/lightning-bolts/pull/164))
- Fixed Image GPT ([#108](https://github.com/Lightning-AI/lightning-bolts/pull/108))
- Fixed unused MNIST transforms in tran/val/test ([#109](https://github.com/Lightning-AI/lightning-bolts/pull/109))

### Changed

- Enhanced train batch function ([#107](https://github.com/Lightning-AI/lightning-bolts/pull/107))

## [0.1.0] - 2020-07-02

### Added

- Added setup and repo structure
- Added requirements
- Added docs
- Added Manifest
- Added coverage
- Added MNIST template
- Added VAE template
- Added GAN + AE + MNIST
- Added Linear Regression
- Added Moco2g
- Added simclr
- Added RL module
- Added Loggers
- Added Transforms
- Added Tiny Datasets
- Added regularization to linear + logistic models
- Added Linear and Logistic Regression tests
- Added Image GPT
- Added Recommenders module

### Changed

- Device is no longer set in the DQN model init
- Moved RL loss function to the losses module
- Moved rl.common.experience to datamodules
- train_batch function to VPG model to generate batch of data at each step (POC)
- Experience source no longer gets initialized with a device, instead the device is passed at each step()
- Refactored ExperienceSource classes to be handle multiple environments.

### Removed

- Removed N-Step DQN as the latest version of the DQN supports N-Step by setting the `n_step` arg to n
- Deprecated common.experience

### Fixed

- Documentation
- Doct tests
- CI pipeline
- Imports and pkg
- CPC fixes<|MERGE_RESOLUTION|>--- conflicted
+++ resolved
@@ -11,15 +11,8 @@
 
 ### Changed
 
-<<<<<<< HEAD
-- Updated Torchvision version to v0.13.X
-- Updated Lightning version to >=1.9.4
-- Updated lightning-utilities version to >=0.6.0.post0, <0.7.0
-- Updated gym[atari] version to >=0.17.2, <0.27.0
-=======
 - Improved YOLO model includes YOLOv4, YOLOv5, and YOLOX networks and training algorithms ([#552](https://github.com/PyTorchLightning/pytorch-lightning-bolts/pull/817))
 
->>>>>>> 5f5adafd
 
 ### Deprecated
 
