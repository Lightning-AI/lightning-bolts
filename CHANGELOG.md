# Changelog
All notable changes to this project will be documented in this file.

The format is based on [Keep a Changelog](https://keepachangelog.com/en/1.0.0/),
and this project adheres to [Semantic Versioning](https://semver.org/spec/v2.0.0.html).

## [Unreleased] - 2021-MM-DD

<<<<<<< HEAD
### Added

- Added Advantage Actor-Critic (A2C) Model [#598](https://github.com/PyTorchLightning/lightning-bolts/pull/598))


## [0.3.2] - 2021-03-19
=======
## [0.3.2] - 2021-03-20
>>>>>>> a6757245

### Changed

- Renamed SSL modules: `CPCV2` >> `CPC_v2` and `MocoV2` >> `Moco_v2` ([#585](https://github.com/PyTorchLightning/lightning-bolts/pull/585))
- Refactored _setup.py_ to be typing friendly ([#601](https://github.com/PyTorchLightning/lightning-bolts/pull/601))


## [0.3.1] - 2021-03-09

### Added

- Added Pix2Pix model ([#533](https://github.com/PyTorchLightning/lightning-bolts/pull/533))

### Changed

- Moved vision models (`GPT2`, `ImageGPT`, `SemSegment`, `UNet`) to `pl_bolts.models.vision` ([#561](https://github.com/PyTorchLightning/lightning-bolts/pull/561))

### Fixed

- Fixed BYOL moving average update ([#574](https://github.com/PyTorchLightning/lightning-bolts/pull/574))
- Fixed custom gamma in rl ([#550](https://github.com/PyTorchLightning/lightning-bolts/pull/550))
- Fixed PyTorch 1.8 compatibility issue ([#580](https://github.com/PyTorchLightning/lightning-bolts/pull/580),
    [#579](https://github.com/PyTorchLightning/lightning-bolts/pull/579))
- Fixed handling batchnorms in `BatchGradientVerification` ([#569](https://github.com/PyTorchLightning/lightning-bolts/pull/569))
- Corrected `num_rows` calculation in `LatentDimInterpolator` callback ([#573](https://github.com/PyTorchLightning/lightning-bolts/pull/573))


## [0.3.0] - 2021-01-20

### Added

- Added `input_channels` argument to UNet ([#297](https://github.com/PyTorchLightning/lightning-bolts/pull/297))
- Added SwAV ([#239](https://github.com/PyTorchLightning/lightning-bolts/pull/239),
    [#348](https://github.com/PyTorchLightning/lightning-bolts/pull/348),
    [#323](https://github.com/PyTorchLightning/lightning-bolts/pull/323))
- Added data monitor callbacks `ModuleDataMonitor` and `TrainingDataMonitor` ([#285](https://github.com/PyTorchLightning/lightning-bolts/pull/285))
- Added DCGAN module ([#403](https://github.com/PyTorchLightning/lightning-bolts/pull/403)) 
- Added `VisionDataModule` as parent class for `BinaryMNISTDataModule`, `CIFAR10DataModule`, `FashionMNISTDataModule`, 
  and `MNISTDataModule` ([#400](https://github.com/PyTorchLightning/lightning-bolts/pull/400))
- Added GIoU loss ([#347](https://github.com/PyTorchLightning/lightning-bolts/pull/347))
- Added IoU loss ([#469](https://github.com/PyTorchLightning/lightning-bolts/pull/469))
- Added semantic segmentation model `SemSegment` with `UNet` backend ([#259](https://github.com/PyTorchLightning/lightning-bolts/pull/259))
- Added pption to normalize latent interpolation images ([#438](https://github.com/PyTorchLightning/lightning-bolts/pull/438))
- Added flags to datamodules ([#388](https://github.com/PyTorchLightning/lightning-bolts/pull/388))
- Added metric GIoU ([#347](https://github.com/PyTorchLightning/lightning-bolts/pull/347))
- Added Intersection over Union Metric/Loss ([#469](https://github.com/PyTorchLightning/lightning-bolts/pull/469))
- Added SimSiam model ([#407](https://github.com/PyTorchLightning/lightning-bolts/pull/407))
- Added gradient verification callback ([#465](https://github.com/PyTorchLightning/lightning-bolts/pull/465))
- Added Backbones to FRCNN ([#475](https://github.com/PyTorchLightning/lightning-bolts/pull/475))

### Changed

- Decoupled datamodules from models ([#332](https://github.com/PyTorchLightning/lightning-bolts/pull/332),
    [#270](https://github.com/PyTorchLightning/lightning-bolts/pull/270))
- Set PyTorch Lightning 1.0 as the minimum requirement ([#274](https://github.com/PyTorchLightning/lightning-bolts/pull/274))
- Moved `pl_bolts.callbacks.self_supervised.BYOLMAWeightUpdate` to  `pl_bolts.callbacks.byol_updates.BYOLMAWeightUpdate` ([#288](https://github.com/PyTorchLightning/lightning-bolts/pull/288))
- Moved `pl_bolts.callbacks.self_supervised.SSLOnlineEvaluator` to `pl_bolts.callbacks.ssl_online.SSLOnlineEvaluator` ([#288](https://github.com/PyTorchLightning/lightning-bolts/pull/288))
- Moved `pl_bolts.datamodules.*_dataset` to `pl_bolts.datasets.*_dataset` ([#275](https://github.com/PyTorchLightning/lightning-bolts/pull/275))
- Ensured sync across val/test step when using DDP ([#371](https://github.com/PyTorchLightning/lightning-bolts/pull/371))
- Refactored CLI arguments of models ([#394](https://github.com/PyTorchLightning/lightning-bolts/pull/394))
- Upgraded DQN to use `.log` ([#404](https://github.com/PyTorchLightning/lightning-bolts/pull/404))
- Decoupled DataModules from models - CPCV2 ([#386](https://github.com/PyTorchLightning/lightning-bolts/pull/386))
- Refactored datamodules/datasets ([#338](https://github.com/PyTorchLightning/lightning-bolts/pull/338))
- Refactored Vision DataModules ([#400](https://github.com/PyTorchLightning/lightning-bolts/pull/400))
- Refactored `pl_bolts.callbacks` ([#477](https://github.com/PyTorchLightning/lightning-bolts/pull/477))
- Refactored the rest of `pl_bolts.models.self_supervised` ([#481](https://github.com/PyTorchLightning/lightning-bolts/pull/481),
    [#479](https://github.com/PyTorchLightning/lightning-bolts/pull/479)
- Update [`torchvision.utils.make_grid`(https://pytorch.org/docs/stable/torchvision/utils.html#torchvision.utils.make_grid)] kwargs to `TensorboardGenerativeModelImageSampler` ([#494](https://github.com/PyTorchLightning/lightning-bolts/pull/494))

### Fixed

- Fixed duplicate warnings when optional packages are unavailable ([#341](https://github.com/PyTorchLightning/lightning-bolts/pull/341))
- Fixed `ModuleNotFoundError` when importing datamoules ([#303](https://github.com/PyTorchLightning/lightning-bolts/pull/303))
- Fixed cyclic imports in `pl_bolts.utils.self_suprvised` ([#350](https://github.com/PyTorchLightning/lightning-bolts/pull/350))
- Fixed VAE loss to use KL term of ELBO ([#330](https://github.com/PyTorchLightning/lightning-bolts/pull/330))
- Fixed dataloders of `MNISTDataModule` to use `self.batch_size` ([#331](https://github.com/PyTorchLightning/lightning-bolts/pull/331))
- Fixed missing `outputs` in SSL hooks for PyTorch Lightning 1.0 ([#277](https://github.com/PyTorchLightning/lightning-bolts/pull/277))
- Fixed stl10 datamodule ([#369](https://github.com/PyTorchLightning/lightning-bolts/pull/369))
- Fixes SimCLR transforms ([#329](https://github.com/PyTorchLightning/lightning-bolts/pull/329))
- Fixed binary MNIST datamodule ([#377](https://github.com/PyTorchLightning/lightning-bolts/pull/377))
- Fixed the end of batch size mismatch ([#389](https://github.com/PyTorchLightning/lightning-bolts/pull/389))
- Fixed `batch_size` parameter for DataModules remaining ([#344](https://github.com/PyTorchLightning/lightning-bolts/pull/344))
- Fixed CIFAR `num_samples` ([#432](https://github.com/PyTorchLightning/lightning-bolts/pull/432))
- Fixed DQN `run_n_episodes` using the wrong environment variable ([#525](https://github.com/PyTorchLightning/lightning-bolts/pull/525))

## [0.2.5] - 2020-10-12

- Enabled PyTorch Lightning 1.0 compatibility

## [0.2.4] - 2020-10-12

- Enabled manual returns ([#267](https://github.com/PyTorchLightning/lightning-bolts/pull/267))

## [0.2.3] - 2020-10-12

### Added

- Enabled PyTorch Lightning 0.10 compatibility ([#264](https://github.com/PyTorchLightning/lightning-bolts/pull/264))
- Added dummy datasets ([#266](https://github.com/PyTorchLightning/lightning-bolts/pull/266))
- Added `KittiDataModule` ([#248](https://github.com/PyTorchLightning/lightning-bolts/pull/248))
- Added `UNet` ([#247](https://github.com/PyTorchLightning/lightning-bolts/pull/247))
- Added reinforcement learning models, losses and datamodules ([#257](https://github.com/PyTorchLightning/lightning-bolts/pull/257))

## [0.2.2] - 2020-09-14

- Fixed confused logit ([#222](https://github.com/PyTorchLightning/lightning-bolts/pull/222))

## [0.2.1] - 2020-09-13

### Added

- Added pretrained VAE with resnet encoders and decoders
- Added pretrained AE with resnet encoders and decoders
- Added CPC pretrained on CIFAR10 and STL10
- Verified BYOL implementation

### Changed

- Dropped all dependencies except PyTorch Lightning and PyTorch
- Decoupled datamodules from GAN ([#206](https://github.com/PyTorchLightning/lightning-bolts/pull/206))
- Modularize AE & VAE ([#196](https://github.com/PyTorchLightning/lightning-bolts/pull/196))

### Fixed

- Fixed gym ([#221](https://github.com/PyTorchLightning/lightning-bolts/pull/221))
- Fix L1/L2 regularization ([#216](https://github.com/PyTorchLightning/lightning-bolts/pull/216))
- Fix max_depth recursion crash in AsynchronousLoader ([#191](https://github.com/PyTorchLightning/lightning-bolts/pull/191))

## [0.2.0] - 2020-09-10

### Added

- Enabled Apache License, Version 2.0

### Changed

- Moved unnecessary dependencies to `__main__` section in BYOL ([#176](https://github.com/PyTorchLightning/lightning-bolts/pull/176))

### Fixed

- Fixed CPC STL10 finetune ([#173](https://github.com/PyTorchLightning/lightning-bolts/pull/173))

## [0.1.1] - 2020-08-23

### Added

- Added Faster RCNN + Pscal VOC DataModule ([#157](https://github.com/PyTorchLightning/lightning-bolts/pull/157))
- Added a better lars scheduling `LARSWrapper` ([#162](https://github.com/PyTorchLightning/lightning-bolts/pull/162))
- Added CPC finetuner ([#158](https://github.com/PyTorchLightning/lightning-bolts/pull/158))
- Added `BinaryMNISTDataModule` ([#153](https://github.com/PyTorchLightning/lightning-bolts/pull/153))
- Added learning rate scheduler to BYOL ([#148](https://github.com/PyTorchLightning/lightning-bolts/pull/148))
- Added Cityscapes DataModule ([#136](https://github.com/PyTorchLightning/lightning-bolts/pull/136))
- Added learning rate scheduler `LinearWarmupCosineAnnealingLR` ([#138](https://github.com/PyTorchLightning/lightning-bolts/pull/138))
- Added BYOL ([#144](https://github.com/PyTorchLightning/lightning-bolts/pull/144))
- Added `ConfusedLogitCallback` ([#118](https://github.com/PyTorchLightning/lightning-bolts/pull/118))
- Added an asynchronous single GPU dataloader. ([#1521](https://github.com/PyTorchLightning/lightning/pull/1521))

### Fixed

- Fixed simclr finetuner ([#165](https://github.com/PyTorchLightning/lightning-bolts/pull/165))
- Fixed STL10 finetuner ([#164](https://github.com/PyTorchLightning/lightning-bolts/pull/164))
- Fixed Image GPT ([#108](https://github.com/PyTorchLightning/lightning-bolts/pull/108))
- Fixed unused MNIST transforms in tran/val/test ([#109](https://github.com/PyTorchLightning/lightning-bolts/pull/109))

### Changed

- Enhanced train batch function ([#107](https://github.com/PyTorchLightning/lightning-bolts/pull/107))

## [0.1.0] - 2020-07-02

### Added

- Added setup and repo structure
- Added requirements
- Added docs
- Added Manifest
- Added coverage
- Added MNIST template
- Added VAE template
- Added GAN + AE + MNIST
- Added Linear Regression
- Added Moco2g
- Added simclr
- Added RL module
- Added Loggers
- Added Transforms
- Added Tiny Datasets
- Added regularization to linear + logistic models
- Added Linear and Logistic Regression tests
- Added Image GPT
- Added Recommenders module

### Changed

- Device is no longer set in the DQN model init
- Moved RL loss function to the losses module
- Moved rl.common.experience to datamodules
- train_batch function to VPG model to generate batch of data at each step (POC)
- Experience source no longer gets initialized with a device, instead the device is passed at each step()
- Refactored ExperienceSource classes to be handle multiple environments. 

### Removed

- Removed N-Step DQN as the latest version of the DQN supports N-Step by setting the `n_step` arg to n
- Deprecated common.experience

### Fixed

- Documentation 
- Doct tests
- CI pipeline
- Imports and pkg
- CPC fixes<|MERGE_RESOLUTION|>--- conflicted
+++ resolved
@@ -6,16 +6,12 @@
 
 ## [Unreleased] - 2021-MM-DD
 
-<<<<<<< HEAD
 ### Added
 
 - Added Advantage Actor-Critic (A2C) Model [#598](https://github.com/PyTorchLightning/lightning-bolts/pull/598))
 
 
-## [0.3.2] - 2021-03-19
-=======
 ## [0.3.2] - 2021-03-20
->>>>>>> a6757245
 
 ### Changed
 
