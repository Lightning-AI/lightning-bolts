import math
from functools import partial
from types import FunctionType
from typing import Any, Callable, List, Optional, Tuple, Union

import packaging.version as pv
import torch
import torch.fx
import torch.nn.functional as F  # noqa: N812
import torchvision
from torch import Tensor, nn

# Support for functions not found in older versions of torchvision
if pv.parse(torchvision.__version__) >= pv.parse("0.13"):
    from torchvision.ops.misc import MLP, Permute
    from torchvision.ops.stochastic_depth import StochasticDepth
    from torchvision.utils import _log_api_usage_once
else:
    """The functions below are copied from the torchvision implementation."""

    if not hasattr(torchvision.utils, "_log_api_usage_once"):

        def _log_api_usage_once(obj: Any) -> None:
            """Logs API usage(module and name) within an organization. In a large ecosystem,
                                it's often useful to track the PyTorch and TorchVision APIs usage. This API provides
                                the similar functionality to the logging module in the Python stdlib.It can be used
                                for debugging purpose to log which methods are used and by default it is inactive,
                                unless the user manually subscribes a logger via the `SetAPIUsageLogger method
            <https://github.com/pytorch/pytorch/blob/eb3b9fe719b21fae13c7a7cf3253f970290a573e/c10/util/Logging.cpp#L114>`_.
                                Please note it is triggered only once for the same API call within a process.
                                It does not collect any data from open-source users since it is no-op by default.

                                For more information, please refer to
                                * PyTorch note:
                                https://pytorch.org/docs/stable/notes/large_scale_deployments.html#api-usage-logging;
                                * Logging policy:
                                https://github.com/pytorch/vision/issues/5052;

                                Args:
                                    obj: an object to extract info from.
            """
            module = obj.__module__
            if not module.startswith("torchvision"):
                module = f"torchvision.internal.{module}"
            name = obj.__class__.__name__
            if isinstance(obj, FunctionType):
                name = obj.__name__
            torch._C._log_api_usage_once(f"{module}.{name}")

    if not hasattr(torchvision.ops, "stochastic_depth"):
<<<<<<< HEAD
        def stochastic_depth(input: Tensor, prob: float, mode: str, training: bool = True) -> Tensor:
=======

        def stochastic_depth(input: Tensor, p: float, mode: str, training: bool = True) -> Tensor:
>>>>>>> 723c6f04
            """Implements the Stochastic Depth from `"Deep Networks with Stochastic Depth"
            <https://arxiv.org/abs/1603.09382>`_ used for randomly dropping residual branches
            of residual architectures.

            Args:
                input: The input tensor or arbitrary dimensions with the first one
                        being its batch i.e. a batch with ``N`` rows.
                prob: probability of the input to be zeroed.
                mode: ``"batch"`` or ``"row"``.
                    ``"batch"`` randomly zeroes the entire input, ``"row"`` zeroes randomly
                    selected rows from the batch.
                training: apply stochastic depth if is ``True``. Default: ``True``

            Returns:
                Tensor[N, ...]: The randomly zeroed tensor.
            """
            if not torch.jit.is_scripting() and not torch.jit.is_tracing():
                _log_api_usage_once(stochastic_depth)
            if prob < 0.0 or prob > 1.0:
                raise ValueError(f"drop probability has to be between 0 and 1, but got {prob}")
            if mode not in ["batch", "row"]:
                raise ValueError(f"mode has to be either 'batch' or 'row', but got {mode}")
            if not training or prob == 0.0:
                return input

            survival_rate = 1.0 - prob
            size = [input.shape[0]] + [1] * (input.ndim - 1) if mode == "row" else [1] * input.ndim
            noise = torch.empty(size, dtype=input.dtype, device=input.device)
            noise = noise.bernoulli_(survival_rate)
            if survival_rate > 0.0:
                noise.div_(survival_rate)
            return input * noise

        torch.fx.wrap("stochastic_depth")

        class StochasticDepth(nn.Module):
            """See :func:`stochastic_depth`."""

            def __init__(self, prob: float, mode: str) -> None:
                super().__init__()
                _log_api_usage_once(self)
                self.prob = prob
                self.mode = mode

            def forward(self, input: Tensor) -> Tensor:
                return stochastic_depth(input, self.prob, self.mode, self.training)

            def __repr__(self) -> str:
<<<<<<< HEAD
                return f"{self.__class__.__name__}(p={self.prob}, mode={self.mode})"
=======
                return f"{self.__class__.__name__}(p={self.p}, mode={self.mode})"

>>>>>>> 723c6f04
    if not hasattr(torchvision.ops.misc, "MLP"):

        class MLP(torch.nn.Sequential):
            """This block implements the multi-layer perceptron (MLP) module.

            Args:
                in_channels: Number of channels of the input
                hidden_channels: List of the hidden channel dimensions
                norm_layer: Norm layer that will be stacked on top of the linear layer.
                    If ``None`` this layer won't be used.
                activation_layer:
                    Activation function which will be stacked on top of the normalization layer (if not None),
                    otherwise on top of the linear layer.
                    If ``None`` this layer won't be used. Default: ``torch.nn.ReLU``
                inplace: Parameter for the activation layer, which can optionally do the operation in-place.
                    Default is ``None``, which uses the respective default values of the ``activation_layer``
                    and Dropout layer.
                bias: Whether to use bias in the linear layer. Default ``True``
                dropout: The probability for the dropout layer. Default: 0.0
            """

            def __init__(
                self,
                in_channels: int,
                hidden_channels: List[int],
                norm_layer: Optional[Callable[..., torch.nn.Module]] = None,
                activation_layer: Optional[Callable[..., torch.nn.Module]] = torch.nn.ReLU,
                inplace: Optional[bool] = None,
                bias: bool = True,
                dropout: float = 0.0,
            ) -> None:
                # The addition of `norm_layer` is inspired from the implementation of TorchMultimodal:
                # https://github.com/facebookresearch/multimodal/blob/5dec8a/torchmultimodal/modules/layers/mlp.py
                params = {} if inplace is None else {"inplace": inplace}

                layers = []
                in_dim = in_channels
                for hidden_dim in hidden_channels[:-1]:
                    layers.append(torch.nn.Linear(in_dim, hidden_dim, bias=bias))
                    if norm_layer is not None:
                        layers.append(norm_layer(hidden_dim))
                    layers.append(activation_layer(**params))
                    layers.append(torch.nn.Dropout(dropout, **params))
                    in_dim = hidden_dim

                layers.append(torch.nn.Linear(in_dim, hidden_channels[-1], bias=bias))
                layers.append(torch.nn.Dropout(dropout, **params))

                super().__init__(*layers)
                _log_api_usage_once(self)

    if not hasattr(torchvision.ops.misc, "Permute"):

        class Permute(torch.nn.Module):
            """This module returns a view of the tensor input with its dimensions permuted.

            Args:
                dims (List[int]): The desired ordering of dimensions
            """

            def __init__(self, dims: List[int]) -> None:
                super().__init__()
                self.dims = dims

            def forward(self, x: Tensor) -> Tensor:
                return torch.permute(x, self.dims)


# Support meshgrid indexing for older versions of torch
def meshgrid(*tensors: Union[Tensor, List[Tensor]], indexing: Optional[str] = None) -> Tuple:
    if pv.parse(torch.__version__) >= pv.parse("1.10.0"):
        return torch.meshgrid(*tensors, indexing=indexing)
    return torch.meshgrid(*tensors)


def _patch_merging_pad(x: torch.Tensor) -> torch.Tensor:
    h, w, _ = x.shape[-3:]
    x = F.pad(x, (0, 0, 0, w % 2, 0, h % 2))
    x0 = x[..., 0::2, 0::2, :]  # ... H/2 W/2 C
    x1 = x[..., 1::2, 0::2, :]  # ... H/2 W/2 C
    x2 = x[..., 0::2, 1::2, :]  # ... H/2 W/2 C
    x3 = x[..., 1::2, 1::2, :]  # ... H/2 W/2 C
    return torch.cat([x0, x1, x2, x3], -1)  # ... H/2 W/2 4*C


torch.fx.wrap("_patch_merging_pad")


def _get_relative_position_bias(
    relative_position_bias_table: torch.Tensor, relative_position_index: torch.Tensor, window_size: List[int]
) -> torch.Tensor:
    n = window_size[0] * window_size[1]
    relative_position_bias = relative_position_bias_table[relative_position_index]
    relative_position_bias = relative_position_bias.view(n, n, -1)
    return relative_position_bias.permute(2, 0, 1).contiguous().unsqueeze(0)


torch.fx.wrap("_get_relative_position_bias")


class PatchMerging(nn.Module):
    """Patch Merging Layer.

    Args:
        dim: Number of input channels.
        norm_layer: Normalization layer. Default: nn.LayerNorm.
    """

    def __init__(self, dim: int, norm_layer: Callable[..., nn.Module] = nn.LayerNorm):
        super().__init__()
        _log_api_usage_once(self)
        self.dim = dim
        self.reduction = nn.Linear(4 * dim, 2 * dim, bias=False)
        self.norm = norm_layer(4 * dim)

    def forward(self, x: Tensor) -> Tensor:
        """
        Args:
            x: input tensor with expected layout of [..., H, W, C]
        Returns:
            Tensor with layout of [..., H/2, W/2, 2*C]
        """
        x = _patch_merging_pad(x)
        x = self.norm(x)
        return self.reduction(x)  # ... H/2 W/2 2*C


class PatchMergingV2(nn.Module):
    """Patch Merging Layer for Swin Transformer V2.

    Args:
        dim: Number of input channels.
        norm_layer: Normalization layer. Default: nn.LayerNorm.
    """

    def __init__(self, dim: int, norm_layer: Callable[..., nn.Module] = nn.LayerNorm) -> None:
        super().__init__()
        _log_api_usage_once(self)
        self.dim = dim
        self.reduction = nn.Linear(4 * dim, 2 * dim, bias=False)
        self.norm = norm_layer(2 * dim)  # difference

    def forward(self, x: Tensor) -> Tensor:
        """
        Args:
            x: input tensor with expected layout of [..., H, W, C]
        Returns:
            Tensor with layout of [..., H/2, W/2, 2*C]
        """
        x = _patch_merging_pad(x)
        x = self.reduction(x)  # ... H/2 W/2 2*C
        return self.norm(x)


def shifted_window_attention(
    input: Tensor,
    qkv_weight: Tensor,
    proj_weight: Tensor,
    relative_position_bias: Tensor,
    window_size: List[int],
    num_heads: int,
    shift_size: List[int],
    attention_dropout: float = 0.0,
    dropout: float = 0.0,
    qkv_bias: Optional[Tensor] = None,
    proj_bias: Optional[Tensor] = None,
    logit_scale: Optional[torch.Tensor] = None,
) -> Tensor:
    """Window based multi-head self attention (W-MSA) module with relative position bias.

    It supports both of shifted and non-shifted window.
    Args:
        input: The input tensor or 4-dimensions [N, H, W, C].
        qkv_weight: The weight tensor of query, key, value.
        proj_weight: The weight tensor of projection.
        relative_position_bias: The learned relative position bias added to attention.
        window_size: Window size.
        num_head: Number of attention heads.
        shift_size: Shift size for shifted window attention.
        attention_dropout: Dropout ratio of attention weight. Default: 0.0.
        dropout: Dropout ratio of output. Default: 0.0.
        qkv_bias: The bias tensor of query, key, value. Default: None.
        proj_bias: The bias tensor of projection. Default: None.
        logit_scale: Logit scale of cosine attention for Swin Transformer V2. Default: None.

    Returns:
        Tensor[N, H, W, C]: The output tensor after shifted window attention.
    """
    b, h, w, c = input.shape
    # pad feature maps to multiples of window size
    pad_r = (window_size[1] - w % window_size[1]) % window_size[1]
    pad_b = (window_size[0] - h % window_size[0]) % window_size[0]
    x = F.pad(input, (0, 0, 0, pad_r, 0, pad_b))
    _, pad_h, pad_w, _ = x.shape

    shift_size = shift_size.copy()
    # If window size is larger than feature size, there is no need to shift window
    if window_size[0] >= pad_h:
        shift_size[0] = 0
    if window_size[1] >= pad_w:
        shift_size[1] = 0

    # cyclic shift
    if sum(shift_size) > 0:
        x = torch.roll(x, shifts=(-shift_size[0], -shift_size[1]), dims=(1, 2))

    # partition windows
    num_windows = (pad_h // window_size[0]) * (pad_w // window_size[1])
    x = x.view(b, pad_h // window_size[0], window_size[0], pad_w // window_size[1], window_size[1], c)
    x = x.permute(0, 1, 3, 2, 4, 5).reshape(b * num_windows, window_size[0] * window_size[1], c)  # B*nW, Ws*Ws, C

    # multi-head attention
    if logit_scale is not None and qkv_bias is not None:
        qkv_bias = qkv_bias.clone()
        length = qkv_bias.numel() // 3
        qkv_bias[length : 2 * length].zero_()
    qkv = F.linear(x, qkv_weight, qkv_bias)
    qkv = qkv.reshape(x.size(0), x.size(1), 3, num_heads, c // num_heads).permute(2, 0, 3, 1, 4)
    q, k, v = qkv[0], qkv[1], qkv[2]
    if logit_scale is not None:
        # cosine attention
        attn = F.normalize(q, dim=-1) @ F.normalize(k, dim=-1).transpose(-2, -1)
        logit_scale = torch.clamp(logit_scale, max=math.log(100.0)).exp()
        attn = attn * logit_scale
    else:
        q = q * (c // num_heads) ** -0.5
        attn = q.matmul(k.transpose(-2, -1))
    # add relative position bias
    attn = attn + relative_position_bias

    if sum(shift_size) > 0:
        # generate attention mask
        attn_mask = x.new_zeros((pad_h, pad_w))
        h_slices = ((0, -window_size[0]), (-window_size[0], -shift_size[0]), (-shift_size[0], None))
        w_slices = ((0, -window_size[1]), (-window_size[1], -shift_size[1]), (-shift_size[1], None))
        count = 0
        for h_sli in h_slices:
            for w_sli in w_slices:
                attn_mask[h_sli[0] : h_sli[1], w_sli[0] : w_sli[1]] = count
                count += 1
        attn_mask = attn_mask.view(pad_h // window_size[0], window_size[0], pad_w // window_size[1], window_size[1])
        attn_mask = attn_mask.permute(0, 2, 1, 3).reshape(num_windows, window_size[0] * window_size[1])
        attn_mask = attn_mask.unsqueeze(1) - attn_mask.unsqueeze(2)
        attn_mask = attn_mask.masked_fill(attn_mask != 0, float(-100.0)).masked_fill(attn_mask == 0, float(0.0))
        attn = attn.view(x.size(0) // num_windows, num_windows, num_heads, x.size(1), x.size(1))
        attn = attn + attn_mask.unsqueeze(1).unsqueeze(0)
        attn = attn.view(-1, num_heads, x.size(1), x.size(1))

    attn = F.softmax(attn, dim=-1)
    attn = F.dropout(attn, p=attention_dropout)

    x = attn.matmul(v).transpose(1, 2).reshape(x.size(0), x.size(1), c)
    x = F.linear(x, proj_weight, proj_bias)
    x = F.dropout(x, p=dropout)

    # reverse windows
    x = x.view(b, pad_h // window_size[0], pad_w // window_size[1], window_size[0], window_size[1], c)
    x = x.permute(0, 1, 3, 2, 4, 5).reshape(b, pad_h, pad_w, c)

    # reverse cyclic shift
    if sum(shift_size) > 0:
        x = torch.roll(x, shifts=(shift_size[0], shift_size[1]), dims=(1, 2))
    # unpad features
    return x[:, :h, :w, :].contiguous()


torch.fx.wrap("shifted_window_attention")


class ShiftedWindowAttention(nn.Module):
    """See :func:`shifted_window_attention`."""

    def __init__(
        self,
        dim: int,
        window_size: List[int],
        shift_size: List[int],
        num_heads: int,
        qkv_bias: bool = True,
        proj_bias: bool = True,
        attention_dropout: float = 0.0,
        dropout: float = 0.0,
    ) -> None:
        super().__init__()
        if len(window_size) != 2 or len(shift_size) != 2:
            raise ValueError("window_size and shift_size must be of length 2")
        self.window_size = window_size
        self.shift_size = shift_size
        self.num_heads = num_heads
        self.attention_dropout = attention_dropout
        self.dropout = dropout

        self.qkv = nn.Linear(dim, dim * 3, bias=qkv_bias)
        self.proj = nn.Linear(dim, dim, bias=proj_bias)

        self.define_relative_position_bias_table()
        self.define_relative_position_index()

    def define_relative_position_bias_table(self) -> None:
        # define a parameter table of relative position bias
        self.relative_position_bias_table = nn.Parameter(
            torch.zeros((2 * self.window_size[0] - 1) * (2 * self.window_size[1] - 1), self.num_heads)
        )  # 2*Wh-1 * 2*Ww-1, nH
        nn.init.trunc_normal_(self.relative_position_bias_table, std=0.02)

    def define_relative_position_index(self) -> None:
        # get pair-wise relative position index for each token inside the window
        coords_h = torch.arange(self.window_size[0])
        coords_w = torch.arange(self.window_size[1])
        coords = torch.stack(meshgrid(coords_h, coords_w, indexing="ij"))  # 2, Wh, Ww
        coords_flatten = torch.flatten(coords, 1)  # 2, Wh*Ww
        relative_coords = coords_flatten[:, :, None] - coords_flatten[:, None, :]  # 2, Wh*Ww, Wh*Ww
        relative_coords = relative_coords.permute(1, 2, 0).contiguous()  # Wh*Ww, Wh*Ww, 2
        relative_coords[:, :, 0] += self.window_size[0] - 1  # shift to start from 0
        relative_coords[:, :, 1] += self.window_size[1] - 1
        relative_coords[:, :, 0] *= 2 * self.window_size[1] - 1
        relative_position_index = relative_coords.sum(-1).flatten()  # Wh*Ww*Wh*Ww
        self.register_buffer("relative_position_index", relative_position_index)

    def get_relative_position_bias(self) -> torch.Tensor:
        return _get_relative_position_bias(
            self.relative_position_bias_table, self.relative_position_index, self.window_size  # type: ignore[arg-type]
        )

    def forward(self, x: Tensor) -> Tensor:
        """
        Args:
            x: Tensor with layout of [B, H, W, C]
        Returns:
            Tensor with same layout as input, i.e. [B, H, W, C]
        """
        relative_position_bias = self.get_relative_position_bias()
        return shifted_window_attention(
            x,
            self.qkv.weight,
            self.proj.weight,
            relative_position_bias,
            self.window_size,
            self.num_heads,
            shift_size=self.shift_size,
            attention_dropout=self.attention_dropout,
            dropout=self.dropout,
            qkv_bias=self.qkv.bias,
            proj_bias=self.proj.bias,
        )


class ShiftedWindowAttentionV2(ShiftedWindowAttention):
    """See :func:`shifted_window_attention_v2`."""

    def __init__(
        self,
        dim: int,
        window_size: List[int],
        shift_size: List[int],
        num_heads: int,
        qkv_bias: bool = True,
        proj_bias: bool = True,
        attention_dropout: float = 0.0,
        dropout: float = 0.0,
    ) -> None:
        super().__init__(
            dim,
            window_size,
            shift_size,
            num_heads,
            qkv_bias=qkv_bias,
            proj_bias=proj_bias,
            attention_dropout=attention_dropout,
            dropout=dropout,
        )

        self.logit_scale = nn.Parameter(torch.log(10 * torch.ones((num_heads, 1, 1))))
        # mlp to generate continuous relative position bias
        self.cpb_mlp = nn.Sequential(
            nn.Linear(2, 512, bias=True), nn.ReLU(inplace=True), nn.Linear(512, num_heads, bias=False)
        )
        if qkv_bias:
            length = self.qkv.bias.numel() // 3
            self.qkv.bias[length : 2 * length].data.zero_()

    def define_relative_position_bias_table(self) -> None:
        # get relative_coords_table
        relative_coords_h = torch.arange(-(self.window_size[0] - 1), self.window_size[0], dtype=torch.float32)
        relative_coords_w = torch.arange(-(self.window_size[1] - 1), self.window_size[1], dtype=torch.float32)
        relative_coords_table = torch.stack(meshgrid([relative_coords_h, relative_coords_w], indexing="ij"))
        relative_coords_table = relative_coords_table.permute(1, 2, 0).contiguous().unsqueeze(0)  # 1,2*Wh-1,2*Ww-1,2

        relative_coords_table[:, :, :, 0] /= self.window_size[0] - 1
        relative_coords_table[:, :, :, 1] /= self.window_size[1] - 1

        relative_coords_table *= 8  # normalize to -8, 8
        relative_coords_table = (
            torch.sign(relative_coords_table) * torch.log2(torch.abs(relative_coords_table) + 1.0) / 3.0
        )
        self.register_buffer("relative_coords_table", relative_coords_table)

    def get_relative_position_bias(self) -> torch.Tensor:
        relative_position_bias = _get_relative_position_bias(
            self.cpb_mlp(self.relative_coords_table).view(-1, self.num_heads),
            self.relative_position_index,  # type: ignore[arg-type]
            self.window_size,
        )
        return 16 * torch.sigmoid(relative_position_bias)

    def forward(self, x: Tensor) -> Tensor:
        """
        Args:
            x: Tensor with layout of [B, H, W, C]
        Returns:
            Tensor with same layout as input, i.e. [B, H, W, C]
        """
        relative_position_bias = self.get_relative_position_bias()
        return shifted_window_attention(
            x,
            self.qkv.weight,
            self.proj.weight,
            relative_position_bias,
            self.window_size,
            self.num_heads,
            shift_size=self.shift_size,
            attention_dropout=self.attention_dropout,
            dropout=self.dropout,
            qkv_bias=self.qkv.bias,
            proj_bias=self.proj.bias,
            logit_scale=self.logit_scale,
        )


class SwinTransformerBlock(nn.Module):
    """Swin Transformer Block.

    Args:
        dim: Number of input channels.
        num_heads: Number of attention heads.
        window_size: Window size.
        shift_size: Shift size for shifted window attention.
        mlp_ratio: Ratio of mlp hidden dim to embedding dim. Default: 4.0.
        dropout: Dropout rate. Default: 0.0.
        attention_dropout: Attention dropout rate. Default: 0.0.
        stochastic_depth_prob: Stochastic depth rate. Default: 0.0.
        norm_layer: Normalization layer.  Default: nn.LayerNorm.
        attn_layer: Attention layer. Default: ShiftedWindowAttention
    """

    def __init__(
        self,
        dim: int,
        num_heads: int,
        window_size: List[int],
        shift_size: List[int],
        mlp_ratio: float = 4.0,
        dropout: float = 0.0,
        attention_dropout: float = 0.0,
        stochastic_depth_prob: float = 0.0,
        norm_layer: Callable[..., nn.Module] = nn.LayerNorm,
        attn_layer: Callable[..., nn.Module] = ShiftedWindowAttention,
    ) -> None:
        super().__init__()
        _log_api_usage_once(self)

        self.norm1 = norm_layer(dim)
        self.attn = attn_layer(
            dim,
            window_size,
            shift_size,
            num_heads,
            attention_dropout=attention_dropout,
            dropout=dropout,
        )
        self.stochastic_depth = StochasticDepth(stochastic_depth_prob, "row")
        self.norm2 = norm_layer(dim)
        self.mlp = MLP(dim, [int(dim * mlp_ratio), dim], activation_layer=nn.GELU, inplace=None, dropout=dropout)

        for m in self.mlp.modules():
            if isinstance(m, nn.Linear):
                nn.init.xavier_uniform_(m.weight)
                if m.bias is not None:
                    nn.init.normal_(m.bias, std=1e-6)

    def forward(self, x: Tensor) -> Tensor:
        x = x + self.stochastic_depth(self.attn(self.norm1(x)))
        return x + self.stochastic_depth(self.mlp(self.norm2(x)))


class SwinTransformerBlockV2(SwinTransformerBlock):
    """Swin Transformer V2 Block.

    Args:
        dim: Number of input channels.
        num_heads: Number of attention heads.
        window_size: Window size.
        shift_size: Shift size for shifted window attention.
        mlp_ratio: Ratio of mlp hidden dim to embedding dim. Default: 4.0.
        dropout: Dropout rate. Default: 0.0.
        attention_dropout: Attention dropout rate. Default: 0.0.
        stochastic_depth_prob: Stochastic depth rate. Default: 0.0.
        norm_layer: Normalization layer.  Default: nn.LayerNorm.
        attn_layer: Attention layer. Default: ShiftedWindowAttentionV2.
    """

    def __init__(
        self,
        dim: int,
        num_heads: int,
        window_size: List[int],
        shift_size: List[int],
        mlp_ratio: float = 4.0,
        dropout: float = 0.0,
        attention_dropout: float = 0.0,
        stochastic_depth_prob: float = 0.0,
        norm_layer: Callable[..., nn.Module] = nn.LayerNorm,
        attn_layer: Callable[..., nn.Module] = ShiftedWindowAttentionV2,
    ) -> None:
        super().__init__(
            dim,
            num_heads,
            window_size,
            shift_size,
            mlp_ratio=mlp_ratio,
            dropout=dropout,
            attention_dropout=attention_dropout,
            stochastic_depth_prob=stochastic_depth_prob,
            norm_layer=norm_layer,
            attn_layer=attn_layer,
        )

    def forward(self, x: Tensor) -> Tensor:
        # Here is the difference, we apply norm after the attention in V2.
        # In V1 we applied norm before the attention.
        x = x + self.stochastic_depth(self.norm1(self.attn(x)))
        return x + self.stochastic_depth(self.norm2(self.mlp(x)))


class SwinTransformer(nn.Module):
    """Implements Swin Transformer from the `"Swin Transformer: Hierarchical Vision Transformer using Shifted
    Windows" <https://arxiv.org/pdf/2103.14030>`_ paper.

    Args:
        patch_size: Patch size.
        embed_dim: Patch embedding dimension.
        depths: Depth of each Swin Transformer layer.
        num_heads: Number of attention heads in different layers.
        window_size: Window size.
        mlp_ratio: Ratio of mlp hidden dim to embedding dim. Default: 4.0.
        dropout: Dropout rate. Default: 0.0.
        attention_dropout: Attention dropout rate. Default: 0.0.
        stochastic_depth_prob: Stochastic depth rate. Default: 0.1.
        num_classes: Number of classes for classification head. Default: 1000.
        block: SwinTransformer Block. Default: None.
        norm_layer: Normalization layer. Default: None.
        downsample_layer: Downsample layer (patch merging). Default: PatchMerging.
    """

    def __init__(
        self,
        patch_size: List[int],
        embed_dim: int,
        depths: List[int],
        num_heads: List[int],
        window_size: List[int],
        mlp_ratio: float = 4.0,
        dropout: float = 0.0,
        attention_dropout: float = 0.0,
        stochastic_depth_prob: float = 0.1,
        norm_layer: Optional[Callable[..., nn.Module]] = None,
        block: Optional[Callable[..., nn.Module]] = None,
        downsample_layer: Callable[..., nn.Module] = PatchMerging,
        normalize=False,
        output_dim=0,
        hidden_mlp=0,
        num_prototypes=0,
        eval_mode=False,
        **kwargs: Any,
    ) -> None:
        super().__init__()
        _log_api_usage_once(self)
        self.num_classes = output_dim

        if block is None:
            block = SwinTransformerBlock
        if norm_layer is None:
            norm_layer = partial(nn.LayerNorm, eps=1e-5)

        self.eval_mode = eval_mode
        self.padding = nn.ConstantPad2d(1, 0.0)

        layers: List[nn.Module] = []
        # split image into non-overlapping patches
        layers.append(
            nn.Sequential(
                nn.Conv2d(
                    3, embed_dim, kernel_size=(patch_size[0], patch_size[1]), stride=(patch_size[0], patch_size[1])
                ),
                Permute([0, 2, 3, 1]),
                norm_layer(embed_dim),
            )
        )

        total_stage_blocks = sum(depths)
        stage_block_id = 0
        # build SwinTransformer blocks
        for i_stage in range(len(depths)):
            stage: List[nn.Module] = []
            dim = embed_dim * 2**i_stage
            for i_layer in range(depths[i_stage]):
                # adjust stochastic depth probability based on the depth of the stage block
                sd_prob = stochastic_depth_prob * float(stage_block_id) / (total_stage_blocks - 1)
                stage.append(
                    block(
                        dim,
                        num_heads[i_stage],
                        window_size=window_size,
                        shift_size=[0 if i_layer % 2 == 0 else w // 2 for w in window_size],
                        mlp_ratio=mlp_ratio,
                        dropout=dropout,
                        attention_dropout=attention_dropout,
                        stochastic_depth_prob=sd_prob,
                        norm_layer=norm_layer,
                    )
                )
                stage_block_id += 1
            layers.append(nn.Sequential(*stage))
            # add patch merging layer
            if i_stage < (len(depths) - 1):
                layers.append(downsample_layer(dim, norm_layer))
        self.features = nn.Sequential(*layers)

        num_features = embed_dim * 2 ** (len(depths) - 1)
        self.norm = norm_layer(num_features)
        self.permute = Permute([0, 3, 1, 2])  # B H W C -> B C H W
        self.avgpool = nn.AdaptiveAvgPool2d(1)
        self.flatten = nn.Flatten(1)
        self.l2norm = normalize

        # projection head
        if output_dim == 0:
            self.projection_head = None

        elif hidden_mlp == 0:
            self.projection_head = nn.Linear(num_features, output_dim)
        else:
            self.projection_head = nn.Sequential(
                nn.Linear(num_features, hidden_mlp),
                nn.BatchNorm1d(hidden_mlp),
                nn.ReLU(inplace=True),
                nn.Linear(hidden_mlp, output_dim),
            )

        # prototype layer
        self.prototypes = None
        if isinstance(num_prototypes, list):
            self.prototypes = MultiPrototypes(output_dim, num_prototypes)
        elif num_prototypes > 0:
            self.prototypes = nn.Linear(output_dim, num_prototypes, bias=False)

        for m in self.modules():
            if isinstance(m, nn.Linear):
                nn.init.trunc_normal_(m.weight, std=0.02)
                if m.bias is not None:
                    nn.init.zeros_(m.bias)

    def forward_backbone(self, x) -> Tensor:
        x = self.padding(x)

        x = self.features(x)
        x = self.norm(x)
        x = self.permute(x)

        if self.eval_mode:
            return x

        x = self.avgpool(x)
        return self.flatten(x)

    def forward_head(self, x) -> Tensor:
        if self.projection_head is not None:
            x = self.projection_head(x)

        if self.l2norm:
            x = nn.functional.normalize(x, dim=1, p=2)

        if self.prototypes is not None:
            return x, self.prototypes(x)
        return x

    def forward(self, inputs) -> Tensor:
        if not isinstance(inputs, list):
            inputs = [inputs]
        idx_crops = torch.cumsum(
            torch.unique_consecutive(
                torch.tensor([inp.shape[-1] for inp in inputs]),
                return_counts=True,
            )[1],
            0,
        )
        start_idx, output = 0, None
        for end_idx in idx_crops:
            _out = torch.cat(inputs[start_idx:end_idx])

            if next(self.parameters()).is_cuda:
                _out = self.forward_backbone(_out.cuda(non_blocking=True))
            else:
                _out = self.forward_backbone(_out)

            output = _out if start_idx == 0 else torch.cat((output, _out))
            start_idx = end_idx
        return self.forward_head(output)


class MultiPrototypes(nn.Module):
    def __init__(self, output_dim, num_prototypes) -> None:
        super().__init__()
        self.nmb_heads = len(num_prototypes)
        for i, k in enumerate(num_prototypes):
            self.add_module("prototypes" + str(i), nn.Linear(output_dim, k, bias=False))

    def forward(self, x) -> Tensor:
        out = []
        for i in range(self.nmb_heads):
            out.append(getattr(self, "prototypes" + str(i))(x))
        return out


def _swin_transformer(
    patch_size: List[int],
    embed_dim: int,
    depths: List[int],
    num_heads: List[int],
    window_size: List[int],
    stochastic_depth_prob: float,
    **kwargs: Any,
) -> SwinTransformer:
    return SwinTransformer(
        patch_size=patch_size,
        embed_dim=embed_dim,
        depths=depths,
        num_heads=num_heads,
        window_size=window_size,
        stochastic_depth_prob=stochastic_depth_prob,
        **kwargs,
    )


def swin_s(**kwargs: Any) -> SwinTransformer:
    return _swin_transformer(
        patch_size=[4, 4],
        embed_dim=96,
        depths=[2, 2, 18, 2],
        num_heads=[3, 6, 12, 24],
        window_size=[7, 7],
        stochastic_depth_prob=0.3,
        **kwargs,
    )


def swin_b(**kwargs: Any) -> SwinTransformer:
    return _swin_transformer(
        patch_size=[4, 4],
        embed_dim=128,
        depths=[2, 2, 18, 2],
        num_heads=[4, 8, 16, 32],
        window_size=[7, 7],
        stochastic_depth_prob=0.5,
        **kwargs,
    )


def swin_v2_t(**kwargs: Any) -> SwinTransformer:
    return _swin_transformer(
        patch_size=[4, 4],
        embed_dim=96,
        depths=[2, 2, 6, 2],
        num_heads=[3, 6, 12, 24],
        window_size=[8, 8],
        stochastic_depth_prob=0.2,
        block=SwinTransformerBlockV2,
        downsample_layer=PatchMergingV2,
        **kwargs,
    )


def swin_v2_s(**kwargs: Any) -> SwinTransformer:
    return _swin_transformer(
        patch_size=[4, 4],
        embed_dim=96,
        depths=[2, 2, 18, 2],
        num_heads=[3, 6, 12, 24],
        window_size=[8, 8],
        stochastic_depth_prob=0.3,
        block=SwinTransformerBlockV2,
        downsample_layer=PatchMergingV2,
        **kwargs,
    )


def swin_v2_b(**kwargs: Any) -> SwinTransformer:
    return _swin_transformer(
        patch_size=[4, 4],
        embed_dim=128,
        depths=[2, 2, 18, 2],
        num_heads=[4, 8, 16, 32],
        window_size=[8, 8],
        stochastic_depth_prob=0.5,
        block=SwinTransformerBlockV2,
        downsample_layer=PatchMergingV2,
        **kwargs,
    )<|MERGE_RESOLUTION|>--- conflicted
+++ resolved
@@ -48,12 +48,7 @@
             torch._C._log_api_usage_once(f"{module}.{name}")
 
     if not hasattr(torchvision.ops, "stochastic_depth"):
-<<<<<<< HEAD
         def stochastic_depth(input: Tensor, prob: float, mode: str, training: bool = True) -> Tensor:
-=======
-
-        def stochastic_depth(input: Tensor, p: float, mode: str, training: bool = True) -> Tensor:
->>>>>>> 723c6f04
             """Implements the Stochastic Depth from `"Deep Networks with Stochastic Depth"
             <https://arxiv.org/abs/1603.09382>`_ used for randomly dropping residual branches
             of residual architectures.
@@ -102,12 +97,7 @@
                 return stochastic_depth(input, self.prob, self.mode, self.training)
 
             def __repr__(self) -> str:
-<<<<<<< HEAD
                 return f"{self.__class__.__name__}(p={self.prob}, mode={self.mode})"
-=======
-                return f"{self.__class__.__name__}(p={self.p}, mode={self.mode})"
-
->>>>>>> 723c6f04
     if not hasattr(torchvision.ops.misc, "MLP"):
 
         class MLP(torch.nn.Sequential):
