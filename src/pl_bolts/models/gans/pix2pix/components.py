import torch
from torch import Tensor, nn


class UpSampleConv(nn.Module):
    def __init__(
<<<<<<< HEAD
        self,
        in_channels: int,
        out_channels: int,
        batchnorm: bool = True,
        dropout: bool = False,
=======
        self, in_channels, out_channels, kernel=4, strides=2, padding=1, activation=True, batchnorm=True, dropout=False
>>>>>>> fbdaef6f
    ) -> None:
        super().__init__()
        layers = [nn.ConvTranspose2d(in_channels, out_channels, kernel=4, strides=2, padding=1)]

        if batchnorm:
            layers.append(nn.BatchNorm2d(out_channels))
        layers.append(nn.ReLU(True))

        if dropout:
            layers.append(nn.Dropout2d(0.5))
        self.model = nn.Sequential(*layers)

    def forward(self, x: Tensor) -> Tensor:
        return self.model(x)


class DownSampleConv(nn.Module):
    def __init__(
<<<<<<< HEAD
        self,
        in_channels: int,
        out_channels: int,
        batchnorm: bool = True,
    ) -> None:
=======
        self, in_channels, out_channels, kernel=4, strides=2, padding=1, activation=True, batchnorm=True
    ) -> None:
        """Paper details:

        - C64-C128-C256-C512-C512-C512-C512-C512
        - All convolutions are 4×4 spatial filters applied with stride 2
        - Convolutions in the encoder downsample by a factor of 2
        """
>>>>>>> fbdaef6f
        super().__init__()
        layers = [nn.Conv2d(in_channels, out_channels, kernel=4, strides=2, padding=1)]

        if batchnorm:
            layers.append(nn.BatchNorm2d(out_channels))
        layers.append(nn.LeakyReLU(0.2))

        self.model = nn.Sequential(*layers)

    def forward(self, x: Tensor) -> Tensor:
        return self.model(x)


class Generator(nn.Module):
<<<<<<< HEAD
    def __init__(self, in_channels: int, out_channels: int) -> None:
=======
    def __init__(self, in_channels, out_channels) -> None:
>>>>>>> fbdaef6f
        """Paper details:

        - Encoder: C64-C128-C256-C512-C512-C512-C512-C512
        - All convolutions are 4x4 spatial filters applied with stride 2
        - Convolutions in the encoder downsample by a factor of 2
        - Decoder: CD512-CD1024-CD1024-C1024-C1024-C512-C256-C128
        """
        super().__init__()

        # encoder/donwsample convs
        self.encoders = nn.ModuleList(
            [
                DownSampleConv(in_channels, 64, batchnorm=False),  # bs x 64 x 128 x 128
                DownSampleConv(64, 128),  # bs x 128 x 64 x 64
                DownSampleConv(128, 256),  # bs x 256 x 32 x 32
                DownSampleConv(256, 512),  # bs x 512 x 16 x 16
                DownSampleConv(512, 512),  # bs x 512 x 8 x 8
                DownSampleConv(512, 512),  # bs x 512 x 4 x 4
                DownSampleConv(512, 512),  # bs x 512 x 2 x 2
                DownSampleConv(512, 512, batchnorm=False),  # bs x 512 x 1 x 1
            ]
        )

        # decoder/upsample convs
        self.decoders = nn.ModuleList(
            [
                UpSampleConv(512, 512, dropout=True),  # bs x 512 x 2 x 2
                UpSampleConv(1024, 512, dropout=True),  # bs x 512 x 4 x 4
                UpSampleConv(1024, 512, dropout=True),  # bs x 512 x 8 x 8
                UpSampleConv(1024, 512),  # bs x 512 x 16 x 16
                UpSampleConv(1024, 256),  # bs x 256 x 32 x 32
                UpSampleConv(512, 128),  # bs x 128 x 64 x 64
                UpSampleConv(256, 64),  # bs x 64 x 128 x 128
            ]
        )
        self.final_conv = nn.ConvTranspose2d(64, out_channels, kernel_size=4, stride=2, padding=1)
        self.tanh = nn.Tanh()

    def forward(self, x: Tensor) -> Tensor:
        skips_cons = []
        for encoder in self.encoders:
            x = encoder(x)
            skips_cons.append(x)

        skips_cons = list(reversed(skips_cons[:-1]))
        decoders = self.decoders[:-1]

        for decoder, skip in zip(decoders, skips_cons):
            x = decoder(x)
            x = torch.cat((x, skip), axis=1)

        x = self.decoders[-1](x)
        x = self.final_conv(x)
        return self.tanh(x)


class PatchGAN(nn.Module):
<<<<<<< HEAD
    def __init__(self, input_channels: int) -> None:
=======
    def __init__(self, input_channels) -> None:
>>>>>>> fbdaef6f
        super().__init__()
        self.d1 = DownSampleConv(input_channels, 64, batchnorm=False)
        self.d2 = DownSampleConv(64, 128)
        self.d3 = DownSampleConv(128, 256)
        self.d4 = DownSampleConv(256, 512)
        self.final = nn.Conv2d(512, 1, kernel_size=1)
        self.sigmoid = nn.Sigmoid()

    def forward(self, x: Tensor, y: Tensor) -> Tensor:
        x = torch.cat([x, y], axis=1)
        x0 = self.d1(x)
        x1 = self.d2(x0)
        x2 = self.d3(x1)
        x3 = self.d4(x2)
        xn = self.final(x3)
        return self.sigmoid(xn)<|MERGE_RESOLUTION|>--- conflicted
+++ resolved
@@ -4,15 +4,11 @@
 
 class UpSampleConv(nn.Module):
     def __init__(
-<<<<<<< HEAD
         self,
         in_channels: int,
         out_channels: int,
         batchnorm: bool = True,
         dropout: bool = False,
-=======
-        self, in_channels, out_channels, kernel=4, strides=2, padding=1, activation=True, batchnorm=True, dropout=False
->>>>>>> fbdaef6f
     ) -> None:
         super().__init__()
         layers = [nn.ConvTranspose2d(in_channels, out_channels, kernel=4, strides=2, padding=1)]
@@ -31,14 +27,10 @@
 
 class DownSampleConv(nn.Module):
     def __init__(
-<<<<<<< HEAD
         self,
         in_channels: int,
         out_channels: int,
         batchnorm: bool = True,
-    ) -> None:
-=======
-        self, in_channels, out_channels, kernel=4, strides=2, padding=1, activation=True, batchnorm=True
     ) -> None:
         """Paper details:
 
@@ -46,7 +38,6 @@
         - All convolutions are 4×4 spatial filters applied with stride 2
         - Convolutions in the encoder downsample by a factor of 2
         """
->>>>>>> fbdaef6f
         super().__init__()
         layers = [nn.Conv2d(in_channels, out_channels, kernel=4, strides=2, padding=1)]
 
@@ -61,11 +52,7 @@
 
 
 class Generator(nn.Module):
-<<<<<<< HEAD
     def __init__(self, in_channels: int, out_channels: int) -> None:
-=======
-    def __init__(self, in_channels, out_channels) -> None:
->>>>>>> fbdaef6f
         """Paper details:
 
         - Encoder: C64-C128-C256-C512-C512-C512-C512-C512
@@ -123,11 +110,7 @@
 
 
 class PatchGAN(nn.Module):
-<<<<<<< HEAD
     def __init__(self, input_channels: int) -> None:
-=======
-    def __init__(self, input_channels) -> None:
->>>>>>> fbdaef6f
         super().__init__()
         self.d1 = DownSampleConv(input_channels, 64, batchnorm=False)
         self.d2 = DownSampleConv(64, 128)
