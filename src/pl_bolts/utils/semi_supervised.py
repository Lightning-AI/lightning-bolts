--- conflicted
+++ resolved
@@ -48,15 +48,9 @@
     if not _SKLEARN_AVAILABLE:  # pragma: no cover
         raise ModuleNotFoundError("You want to use `shuffle` function from `scikit-learn` which is not installed yet.")
 
-<<<<<<< HEAD
-    nb_classes = len(set(y))
+    num_classes = len(set(y))
 
-    nb_batches = math.ceil(len(y) / batch_size)
-=======
-    num_classes = len(set(Y))
-
-    num_batches = math.ceil(len(Y) / batch_size)
->>>>>>> 2018c523
+    num_batches = math.ceil(len(y) / batch_size)
 
     # sort by classes
     final_batches_x: List[list] = [[] for i in range(num_batches)]
@@ -67,30 +61,18 @@
 
     # pick chunk size for each class using the largest split
     chunk_sizes = []
-<<<<<<< HEAD
-    for class_i in range(nb_classes):
+    for class_i in range(num_classes):
         mask = class_i == y
         y = y[mask]
-        chunk_sizes.append(math.ceil(len(y) / nb_batches))
-=======
-    for class_i in range(num_classes):
-        mask = class_i == Y
-        y = Y[mask]
         chunk_sizes.append(math.ceil(len(y) / num_batches))
->>>>>>> 2018c523
     chunk_size = max(chunk_sizes)
     # force chunk size to be even
     if chunk_size % 2 != 0:
         chunk_size -= 1
 
     # divide each class into each batch
-<<<<<<< HEAD
-    for class_i in range(nb_classes):
+    for class_i in range(num_classes):
         mask = class_i == y
-=======
-    for class_i in range(num_classes):
-        mask = class_i == Y
->>>>>>> 2018c523
         x = X[mask]
         y = y[mask]
 
