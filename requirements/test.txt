--- conflicted
+++ resolved
@@ -1,8 +1,4 @@
 # coverage>=5.0
-<<<<<<< HEAD
-codecov >=2.1, <=2.1.12
-=======
->>>>>>> 9aab9a28
 pytest >=6.0, <=7.3.0
 pytest-cov >2.10, <=4.0.0
 # pytest-flake8
