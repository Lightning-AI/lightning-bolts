--- conflicted
+++ resolved
@@ -1,10 +1,5 @@
-<<<<<<< HEAD
-numpy <1.25.0
+numpy <1.26.0
 pytorch-lightning >1.7.0, <2.1.0
-=======
-numpy <1.26.0
-pytorch-lightning >1.7.0, <2.0.0  # strict
->>>>>>> 71252845
 torchmetrics <0.11.0  # strict
 lightning-utilities >0.3.1  # this is needed for PL 1.7
 torchvision >=0.10.0  # todo: move to topic related extras
