--- conflicted
+++ resolved
@@ -1,12 +1,6 @@
-<<<<<<< HEAD
-numpy <1.25.0
-pytorch-lightning >1.7.0, <1.9.0  # strict
-torchmetrics <0.12.0
-=======
 numpy <1.26.0
 pytorch-lightning >1.7.0, <2.0.0  # strict
-torchmetrics <0.11.0  # strict
->>>>>>> 71252845
+torchmetrics <0.12.0
 lightning-utilities >0.3.1  # this is needed for PL 1.7
 torchvision >=0.10.0  # todo: move to topic related extras
 tensorboard >=2.9.1, <2.14.0  # for `TensorBoardLogger`