--- conflicted
+++ resolved
@@ -1,12 +1,7 @@
 torchvision >=0.10.0
 scikit-learn >=1.0.2
 Pillow >9.0.0
-<<<<<<< HEAD
 gym[atari] >=0.17.2, <0.27.0
-atari_py >0.2, <0.3  # strict
-=======
-gym[atari] >=0.17.2, <0.20.0  # strict
 atari-py >0.2, !=0.2.6, <0.3  # strict
->>>>>>> fd27b9e2
 box2d-py >2.3, <2.4  # strict
 opencv-python-headless >=4.5.5.62