--- conflicted
+++ resolved
@@ -4,23 +4,8 @@
     diff_only: True  # If False, the entire file touched by the Pull Request is scanned for errors. If True, only the diff is scanned.
     linter: pycodestyle  # Other option is flake8
 
-<<<<<<< HEAD
-pycodestyle:  # Same as scanner.linter value. Other option is flake8
-    max-line-length: 120  # Default is 79 in PEP 8
-    ignore:  # Errors and warnings to ignore
-        - W503  # line break before binary operator
-        - W504  # line break after binary operator
-        - E402  # module level import not at top of file
-        - E731  # do not assign a lambda expression, use a def
-        - C406  # Unnecessary list literal - rewrite as a dict literal.
-        - E741  # ambiguous variable name
-        - F401
-        - F841
-        - E129  # Ignore "Visually indented line with same indent as next logical line"
-=======
 #pycodestyle:  # this is dropped in favor od unified config
 # see: https://github.com/OrkoHunter/pep8speaks/issues/95#issuecomment-470887715
->>>>>>> 312c4631
 
 no_blank_comment: True  # If True, no comment is made on PR without any errors.
 descending_issues_order: False  # If True, PEP 8 issues in message will be displayed in descending order of line numbers in the file
