from pl_bolts.models.detection import components
from pl_bolts.models.detection.faster_rcnn import FasterRCNN
<<<<<<< HEAD
from pl_bolts.models.detection.yolo.yolo_config import YOLOConfiguration
from pl_bolts.models.detection.yolo.yolo_module import YOLO
=======
>>>>>>> ad771c61

__all__ = ["components", "FasterRCNN", "YOLOConfiguration", "YOLO"]<|MERGE_RESOLUTION|>--- conflicted
+++ resolved
@@ -1,9 +1,11 @@
 from pl_bolts.models.detection import components
 from pl_bolts.models.detection.faster_rcnn import FasterRCNN
-<<<<<<< HEAD
 from pl_bolts.models.detection.yolo.yolo_config import YOLOConfiguration
 from pl_bolts.models.detection.yolo.yolo_module import YOLO
-=======
->>>>>>> ad771c61
 
-__all__ = ["components", "FasterRCNN", "YOLOConfiguration", "YOLO"]+__all__ = [
+    "components",
+    "FasterRCNN",
+    "YOLOConfiguration",
+    "YOLO"
+]