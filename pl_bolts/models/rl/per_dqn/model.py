--- conflicted
+++ resolved
@@ -6,9 +6,7 @@
 
 from collections import OrderedDict
 from typing import Tuple, List
-
 import torch
-from torch.utils.data import DataLoader
 
 from pl_bolts.models.rl.common.experience import ExperienceSource, PrioRLDataset
 from pl_bolts.models.rl.common.memory import PERBuffer
@@ -16,7 +14,6 @@
 
 
 class PERDQN(DQN):
-<<<<<<< HEAD
     """
     PyTorch Lightning implementation of `DQN With Prioritized Experience Replay <https://arxiv.org/abs/1511.05952>`_
 
@@ -52,56 +49,6 @@
         training to fill the buffer with a starting point
         sample_len: the number of samples to pull from the dataset iterator and feed to the DataLoader
     """
-=======
-    """ PER DQN Model """
-
-    def __init__(self, env: str, gpus: int = 0, eps_start: float = 1.0, eps_end: float = 0.02,
-                 eps_last_frame: int = 150000, sync_rate: int = 1000, gamma: float = 0.99, lr: float = 1e-4,
-                 batch_size: int = 32, replay_size: int = 100000, warm_start_size: int = 10000, sample_len: int = 500,
-                 ) -> None:
-        """
-        PyTorch Lightning implementation of `DQN With Prioritized Experience Replay <https://arxiv.org/abs/1511.05952>`_
-
-        Paper authors: Tom Schaul, John Quan, Ioannis Antonoglou, David Silver
-
-        Model implemented by:
-
-            - `Donal Byrne <https://github.com/djbyrne>`
-
-        Example:
-
-            >>> from pl_bolts.models.rl.per_dqn.model import PERDQN
-            ...
-            >>> model = PERDQN("PongNoFrameskip-v4")
-
-        Train::
-
-            trainer = Trainer()
-            trainer.fit(model)
-
-        Args:
-            env: gym environment tag
-            gpus: number of gpus being used
-            eps_start: starting value of epsilon for the epsilon-greedy exploration
-            eps_end: final value of epsilon for the epsilon-greedy exploration
-            eps_last_frame: the final frame in for the decrease of epsilon. At this frame espilon = eps_end
-            sync_rate: the number of iterations between syncing up the target network with the train network
-            gamma: discount factor
-            lr: learning rate
-            batch_size: size of minibatch pulled from the DataLoader
-            replay_size: total capacity of the replay buffer
-            warm_start_size: how many random steps through the environment to be carried out at the start of
-            training to fill the buffer with a starting point
-            sample_len: the number of samples to pull from the dataset iterator and feed to the DataLoader
-        """
-        super().__init__(env, gpus, eps_start, eps_end, eps_last_frame, sync_rate, gamma, lr, batch_size, replay_size,
-                         warm_start_size, sample_len)
-
-        device = torch.device("cuda:0" if torch.cuda.is_available() else "cpu")
-
-        self.source = ExperienceSource(self.env, self.agent, device)
-        self.buffer = PERBuffer(self.replay_size)
->>>>>>> 33be0763
 
     def training_step(self, batch, _) -> OrderedDict:
         """
@@ -197,18 +144,9 @@
 
     def prepare_data(self) -> None:
         """Initialize the Replay Buffer dataset used for retrieving experiences"""
-<<<<<<< HEAD
         device = torch.device(self.trainer.root_gpu) if self.trainer.gpus >= 1 else self.device
         self.source = ExperienceSource(self.env, self.agent, device)
         self.buffer = PERBuffer(self.replay_size)
         self.populate(self.warm_start_size)
 
-        self.dataset = PrioRLDataset(self.buffer, self.batch_size)
-=======
-        self.buffer = PERBuffer(self.replay_size)
-        self.populate(self.warm_start_size)
-
-        dataset = PrioRLDataset(self.buffer, self.batch_size)
-        dataloader = DataLoader(dataset=dataset, batch_size=self.batch_size,)
-        return dataloader
->>>>>>> 33be0763
+        self.dataset = PrioRLDataset(self.buffer, self.batch_size)