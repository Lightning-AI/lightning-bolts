--- conflicted
+++ resolved
@@ -28,11 +28,7 @@
     def __init__(self, env: str, gpus: int = 0, eps_start: float = 1.0, eps_end: float = 0.02,
                  eps_last_frame: int = 150000, sync_rate: int = 1000, gamma: float = 0.99, lr: float = 1e-4,
                  batch_size: int = 32, replay_size: int = 100000, warm_start_size: int = 10000, sample_len: int = 500,
-<<<<<<< HEAD
-                 ) -> None:
-=======
                  **kwargs) -> None:
->>>>>>> 33be0763
         """
         PyTorch Lightning implementation of `DQN <https://arxiv.org/abs/1312.5602>`_
 
@@ -42,7 +38,6 @@
         Model implemented by:
 
             - `Donal Byrne <https://github.com/djbyrne>`
-<<<<<<< HEAD
 
         Example:
 
@@ -73,39 +68,6 @@
         super().__init__()
 
         # Environment
-=======
-
-        Example:
-
-            >>> from pl_bolts.models.rl.dqn.model import DQN
-            ...
-            >>> model = DQN("PongNoFrameskip-v4")
-
-        Train::
-
-            trainer = Trainer()
-            trainer.fit(model)
-
-        Args:
-            env: gym environment tag
-            gpus: number of gpus being used
-            eps_start: starting value of epsilon for the epsilon-greedy exploration
-            eps_end: final value of epsilon for the epsilon-greedy exploration
-            eps_last_frame: the final frame in for the decrease of epsilon. At this frame espilon = eps_end
-            sync_rate: the number of iterations between syncing up the target network with the train network
-            gamma: discount factor
-            lr: learning rate
-            batch_size: size of minibatch pulled from the DataLoader
-            replay_size: total capacity of the replay buffer
-            warm_start_size: how many random steps through the environment to be carried out at the start of
-            training to fill the buffer with a starting point
-            sample_len: the number of samples to pull from the dataset iterator and feed to the DataLoader
-        """
-        super().__init__()
-
-        device = torch.device("cuda:0" if gpus > 0 else "cpu")
-
->>>>>>> 33be0763
         self.env = wrappers.make_env(env)
         self.env.seed(123)
 
@@ -295,21 +257,12 @@
 
     def prepare_data(self) -> None:
         """Initialize the Replay Buffer dataset used for retrieving experiences"""
-<<<<<<< HEAD
         device = torch.device(self.trainer.root_gpu) if self.trainer.gpus >= 1 else self.device
         self.source = ExperienceSource(self.env, self.agent, device)
         self.buffer = ReplayBuffer(self.replay_size)
         self.populate(self.warm_start_size)
 
         self.dataset = RLDataset(self.buffer, self.sample_len)
-=======
-        self.buffer = ReplayBuffer(self.replay_size)
-        self.populate(self.warm_start_size)
-
-        dataset = RLDataset(self.buffer, self.sample_len)
-        dataloader = DataLoader(dataset=dataset, batch_size=self.batch_size,)
-        return dataloader
->>>>>>> 33be0763
 
     def train_dataloader(self) -> DataLoader:
         """Get train loader"""
