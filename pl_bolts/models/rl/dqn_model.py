--- conflicted
+++ resolved
@@ -29,23 +29,6 @@
     """ Basic DQN Model """
 
     def __init__(
-<<<<<<< HEAD
-            self,
-            env: str,
-            gpus: int = 0,
-            eps_start: float = 1.0,
-            eps_end: float = 0.02,
-            eps_last_frame: int = 150000,
-            sync_rate: int = 1000,
-            gamma: float = 0.99,
-            learning_rate: float = 1e-4,
-            batch_size: int = 32,
-            replay_size: int = 100000,
-            warm_start_size: int = 10000,
-            num_samples: int = 500,
-            avg_reward_len: int = 100,
-            **kwargs,
-=======
         self,
         env: str,
         eps_start: float = 1.0,
@@ -63,7 +46,6 @@
         seed: int = 123,
         num_envs: int = 1,
         **kwargs,
->>>>>>> a875f39b
     ):
         """
         PyTorch Lightning implementation of `DQN <https://arxiv.org/abs/1312.5602>`_
@@ -95,16 +77,11 @@
             replay_size: total capacity of the replay buffer
             warm_start_size: how many random steps through the environment to be carried out at the start of
                 training to fill the buffer with a starting point
-<<<<<<< HEAD
-            num_samples: the number of samples to pull from the dataset iterator and feed to the DataLoader
-            avg_reward_len: how many episodes to take into account when calculating the avg reward
-=======
             avg_reward_len: how many episodes to take into account when calculating the avg reward
             min_episode_reward: the minimum score that can be achieved in an episode. Used for filling the avg buffer
                 before training begins
             seed: seed value for all RNG used
             num_envs: number of environments to run the agent in at once
->>>>>>> a875f39b
 
         Note:
             This example is based on:
@@ -159,26 +136,18 @@
         self.episode_count = 0
         self.episode_steps = [0]
         self.total_episode_steps = 0
-<<<<<<< HEAD
-=======
 
         self.total_rewards = [0]
         self.done_episodes = 0
 
->>>>>>> a875f39b
         self.avg_reward_len = avg_reward_len
 
         self.reward_list = []
         for _ in range(avg_reward_len):
-<<<<<<< HEAD
-            self.reward_list.append(torch.tensor(0, device=self.device))
-        self.avg_reward = 0
-=======
             self.reward_list.append(
                 torch.tensor(min_episode_reward, device=self.device)
             )
         self.avg_rewards = 0
->>>>>>> a875f39b
 
     def populate(self, warm_start: int) -> None:
         """Populates the buffer with initial experience"""
@@ -255,18 +224,6 @@
         if self.trainer.use_dp or self.trainer.use_ddp2:
             loss = loss.unsqueeze(0)
 
-<<<<<<< HEAD
-        if done:
-            self.total_reward = self.episode_reward
-            self.reward_list.append(self.total_reward)
-            self.avg_reward = sum(self.reward_list[-self.avg_reward_len:]) / self.avg_reward_len
-            self.episode_count += 1
-            self.episode_reward = 0
-            self.total_episode_steps = self.episode_steps
-            self.episode_steps = 0
-
-=======
->>>>>>> a875f39b
         # Soft update of target network
         if self.global_step % self.sync_rate == 0:
             self.target_net.load_state_dict(self.net.state_dict())
