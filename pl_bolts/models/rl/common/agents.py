"""Agent module containing classes for Agent logic Based on the implementations found here:

https://github.com/Shmuma/ptan/blob/master/ptan/agent.py.
"""
from abc import ABC
from typing import List

import numpy as np
import torch
from torch import Tensor, nn
from torch.nn import functional as F


class Agent(ABC):
    """Basic agent that always returns 0."""

    def __init__(self, net: nn.Module):
        self.net = net

    def __call__(self, state: Tensor, device: str, *args, **kwargs) -> List[int]:
        """Using the given network, decide what action to carry.

        Args:
            state: current state of the environment
            device: device used for current batch

        Returns:
            action
        """
        return [0]


class ValueAgent(Agent):
    """Value based agent that returns an action based on the Q values from the network."""

    def __init__(
        self,
        net: nn.Module,
        action_space: int,
        eps_start: float = 1.0,
        eps_end: float = 0.2,
        eps_frames: float = 1000,
    ):
        super().__init__(net)
        self.action_space = action_space
        self.eps_start = eps_start
        self.epsilon = eps_start
        self.eps_end = eps_end
        self.eps_frames = eps_frames

    @torch.no_grad()
    def __call__(self, state: Tensor, device: str) -> List[int]:
        """Takes in the current state and returns the action based on the agents policy.

        Args:
            state: current state of the environment
            device: the device used for the current batch

        Returns:
            action defined by policy
        """
        if not isinstance(state, list):
            state = [state]

        if np.random.random() < self.epsilon:
            action = self.get_random_action(state)
        else:
            action = self.get_action(state, device)

        return action

    def get_random_action(self, state: Tensor) -> int:
        """returns a random action."""
        actions = []

        for i in range(len(state)):
            action = np.random.randint(0, self.action_space)
            actions.append(action)

        return actions

    def get_action(self, state: Tensor, device: torch.device):
        """Returns the best action based on the Q values of the network.

        Args:
            state: current state of the environment
            device: the device used for the current batch

        Returns:
            action defined by Q values
        """
        if not isinstance(state, Tensor):
            state = torch.tensor(state, device=device)

        q_values = self.net(state)
        _, actions = torch.max(q_values, dim=1)
        return actions.detach().cpu().numpy()

    def update_epsilon(self, step: int) -> None:
        """Updates the epsilon value based on the current step.

        Args:
            step: current global step
        """
        self.epsilon = max(self.eps_end, self.eps_start - (step + 1) / self.eps_frames)


class PolicyAgent(Agent):
    """Policy based agent that returns an action based on the networks policy."""

    @torch.no_grad()
    def __call__(self, states: Tensor, device: str) -> List[int]:
        """Takes in the current state and returns the action based on the agents policy.

        Args:
            states: current state of the environment
            device: the device used for the current batch

        Returns:
            action defined by policy
        """
        if not isinstance(states, list):
            states = [states]

        states = torch.tensor(states, device=device)

        # get the logits and pass through softmax for probability distribution
        probabilities = F.softmax(self.net(states)).squeeze(dim=-1)
        prob_np = probabilities.data.cpu().numpy()

        # take the numpy values and randomly select action based on prob distribution
        actions = [np.random.choice(len(prob), p=prob) for prob in prob_np]

        return actions


<<<<<<< HEAD
class SoftActorCriticAgent(Agent):
    """Actor-Critic based agent that returns a continuous action based on the policy"""

    def __call__(self, states: Tensor, device: str) -> List[float]:
        """
        Takes in the current state and returns the action based on the agents policy
=======
class ActorCriticAgent(Agent):
    """Actor-Critic based agent that returns an action based on the networks policy."""

    def __call__(self, states: Tensor, device: str) -> List[int]:
        """Takes in the current state and returns the action based on the agents policy.
>>>>>>> ad771c61

        Args:
            states: current state of the environment
            device: the device used for the current batch

        Returns:
            action defined by policy
        """
        if not isinstance(states, list):
            states = [states]

        if not isinstance(states, Tensor):
            states = torch.tensor(states, device=device)

<<<<<<< HEAD
        dist = self.net(states)
        actions = [a for a in dist.sample().cpu().numpy()]

        return actions

    def get_action(self, states: Tensor, device: str) -> List[float]:
        """
        Get the action greedily (without sampling)

        Args:
            states: current state of the environment
            device: the device used for the current batch

        Returns:
            action defined by policy
        """
        if not isinstance(states, list):
            states = [states]

        if not isinstance(states, Tensor):
            states = torch.tensor(states, device=device)

        actions = [self.net.get_action(states).cpu().numpy()]
=======
        logprobs, _ = self.net(states)
        probabilities = logprobs.exp().squeeze(dim=-1)
        prob_np = probabilities.data.cpu().numpy()

        # take the numpy values and randomly select action based on prob distribution
        actions = [np.random.choice(len(prob), p=prob) for prob in prob_np]
>>>>>>> ad771c61

        return actions<|MERGE_RESOLUTION|>--- conflicted
+++ resolved
@@ -134,20 +134,11 @@
         return actions
 
 
-<<<<<<< HEAD
-class SoftActorCriticAgent(Agent):
-    """Actor-Critic based agent that returns a continuous action based on the policy"""
-
-    def __call__(self, states: Tensor, device: str) -> List[float]:
-        """
-        Takes in the current state and returns the action based on the agents policy
-=======
 class ActorCriticAgent(Agent):
     """Actor-Critic based agent that returns an action based on the networks policy."""
 
     def __call__(self, states: Tensor, device: str) -> List[int]:
         """Takes in the current state and returns the action based on the agents policy.
->>>>>>> ad771c61
 
         Args:
             states: current state of the environment
@@ -162,37 +153,58 @@
         if not isinstance(states, Tensor):
             states = torch.tensor(states, device=device)
 
-<<<<<<< HEAD
-        dist = self.net(states)
-        actions = [a for a in dist.sample().cpu().numpy()]
-
-        return actions
-
-    def get_action(self, states: Tensor, device: str) -> List[float]:
-        """
-        Get the action greedily (without sampling)
-
-        Args:
-            states: current state of the environment
-            device: the device used for the current batch
-
-        Returns:
-            action defined by policy
-        """
-        if not isinstance(states, list):
-            states = [states]
-
-        if not isinstance(states, Tensor):
-            states = torch.tensor(states, device=device)
-
-        actions = [self.net.get_action(states).cpu().numpy()]
-=======
         logprobs, _ = self.net(states)
         probabilities = logprobs.exp().squeeze(dim=-1)
         prob_np = probabilities.data.cpu().numpy()
 
         # take the numpy values and randomly select action based on prob distribution
         actions = [np.random.choice(len(prob), p=prob) for prob in prob_np]
->>>>>>> ad771c61
-
+
+        return actions
+
+
+class SoftActorCriticAgent(Agent):
+    """Actor-Critic based agent that returns a continuous action based on the policy"""
+
+    def __call__(self, states: Tensor, device: str) -> List[float]:
+        """
+        Takes in the current state and returns the action based on the agents policy
+        
+        Args:
+            states: current state of the environment
+            device: the device used for the current batch
+
+        Returns:
+            action defined by policy
+        """
+        if not isinstance(states, list):
+            states = [states]
+
+        if not isinstance(states, Tensor):
+            states = torch.tensor(states, device=device)
+
+        dist = self.net(states)
+        actions = [a for a in dist.sample().cpu().numpy()]
+
+        return actions
+
+    def get_action(self, states: Tensor, device: str) -> List[float]:
+        """
+        Get the action greedily (without sampling)
+
+        Args:
+            states: current state of the environment
+            device: the device used for the current batch
+
+        Returns:
+            action defined by policy
+        """
+        if not isinstance(states, list):
+            states = [states]
+
+        if not isinstance(states, Tensor):
+            states = torch.tensor(states, device=device)
+
+        actions = [self.net.get_action(states).cpu().numpy()]
+        
         return actions