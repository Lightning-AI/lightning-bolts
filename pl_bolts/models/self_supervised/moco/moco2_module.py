--- conflicted
+++ resolved
@@ -13,20 +13,16 @@
 import torchvision
 from torch import nn
 
-<<<<<<< HEAD
-from pl_bolts.datamodules import get_datamodule
-from pl_bolts.metrics import precision_at_k, mean
-from pl_bolts.models.self_supervised.moco.transforms import (
-    Moco2ImagenetTransforms, Moco2CIFAR10Transforms, Moco2STL10Transforms)
-=======
 import pl_bolts
 from pl_bolts.datamodules import CIFAR10DataModule
+from pl_bolts.datamodules import get_datamodule
 from pl_bolts.metrics import precision_at_k, mean
 from pl_bolts.models.self_supervised.moco.transforms import (
     Moco2TrainCIFAR10Transforms,
     Moco2EvalCIFAR10Transforms,
 )
->>>>>>> 434f6377
+from pl_bolts.models.self_supervised.moco.transforms import (
+    Moco2ImagenetTransforms, Moco2CIFAR10Transforms, Moco2STL10Transforms)
 
 
 class MocoV2(pl.LightningModule):
@@ -246,16 +242,6 @@
 
         return logits, labels
 
-<<<<<<< HEAD
-    def get_dataset(self, name):
-        extra = dict(meta_root=self.hparams.meta_root) if name == 'imagenet2012' else {}
-        return get_datamodule(name, data_dir=self.hparams.data_dir, num_workers=self.hparams.num_workers, **extra)
-
-    def prepare_data(self):
-        self.dataset.prepare_data()
-
-=======
->>>>>>> 434f6377
     def training_step(self, batch, batch_idx):
         (img_1, img_2), _ = batch
 
@@ -304,40 +290,15 @@
                                     weight_decay=self.hparams.weight_decay)
         return optimizer
 
-<<<<<<< HEAD
-    def train_dataloader(self):
-        if 'cifar10' in self.hparams.dataset:
-            train_transform = Moco2CIFAR10Transforms()
-
-        elif self.hparams.dataset == 'stl10':
-            train_transform = Moco2STL10Transforms()
-
-        elif self.hparams.dataset == 'imagenet2012':
-            train_transform = Moco2ImagenetTransforms()
-=======
     def prepare_data(self):
         self.datamodule.prepare_data()
->>>>>>> 434f6377
 
     def train_dataloader(self):
         loader = self.datamodule.train_dataloader(self.hparams.batch_size)
         return loader
 
     def val_dataloader(self):
-<<<<<<< HEAD
-        if 'cifar10' in self.hparams.dataset:
-            train_transform = Moco2CIFAR10Transforms().train_transform
-
-        elif self.hparams.dataset == 'stl10':
-            train_transform = Moco2STL10Transforms().train_transform
-
-        elif self.hparams.dataset == 'imagenet2012':
-            train_transform = Moco2ImagenetTransforms().train_transform
-
-        loader = self.dataset.val_dataloader(self.hparams.batch_size, transforms=train_transform)
-=======
         loader = self.datamodule.val_dataloader(self.hparams.batch_size)
->>>>>>> 434f6377
         return loader
 
     @staticmethod
