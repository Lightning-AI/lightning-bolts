import pytorch_lightning as pl
import torch
from torch import nn
from torch.nn import functional as F
from torch.optim.lr_scheduler import StepLR
from torchvision.models import densenet

from pl_bolts import metrics
from pl_bolts.datamodules import CIFAR10DataLoaders, STL10DataLoaders
from pl_bolts.datamodules.ssl_imagenet_dataloaders import SSLImagenetDataLoaders
from pl_bolts.models.self_supervised.evaluator import SSLEvaluator
from pl_bolts.losses.self_supervised_learning import nt_xent_loss
from pl_bolts.models.self_supervised.simclr.simclr_transforms import SimCLRDataTransform
from pl_bolts.metrics import mean
<<<<<<< HEAD
from pl_bolts.models.self_supervised.evaluator import SSLEvaluator
from pl_bolts import metrics
=======
from pl_bolts.optimizers.layer_adaptive_scaling import LARS
>>>>>>> 6d1993ab


class EncoderModel(nn.Module):
    def __init__(self):
        super().__init__()
        self.model = densenet.densenet121(pretrained=False, num_classes=1)
        del self.model.classifier

    def forward(self, x):
        features = self.model.features(x)
        out = F.relu(features, inplace=True)
        out = F.adaptive_avg_pool2d(out, (1, 1)).view(features.size(0), -1)
        return out


class Projection(nn.Module):
    def __init__(self, input_dim=1024, output_dim=128):
        super().__init__()
        self.output_dim = output_dim
        self.input_dim = input_dim
        self.model = nn.Sequential(
            nn.Linear(input_dim, 512, bias=False),
            nn.BatchNorm1d(512),
            nn.ReLU(inplace=True),
            nn.Linear(512, output_dim, bias=True))

    def forward(self, x):
        x = self.model(x)
        return F.normalize(x, dim=1)


class SimCLR(pl.LightningModule):
    def __init__(self, dataset, data_dir, lr, wd, input_height, batch_size,
                 online_ft=False, num_workers=0, optimizer='adam',
                 step=30, gamma=0.5, temperature=0.5, **kwargs):
        super().__init__()

        self.online_evaluator = online_ft
        self.batch_size = batch_size
        self.input_height = input_height
        self.gamma = gamma
        self.step = step
        self.optimizer = optimizer
        self.wd = wd
        self.lr = lr
        self.temp = temperature
        self.data_dir = data_dir
        self.num_workers = num_workers
        self.dataset_name = dataset
        self.dataset = self.get_dataset(dataset)
        self.loss_func = self.init_loss()
        self.encoder = self.init_encoder()
        self.projection = self.init_projection()

        if self.online_evaluator:
            z_dim = self.projection.output_dim
            num_classes = self.dataset.num_classes
            self.non_linear_evaluator = SSLEvaluator(
                n_input=z_dim,
                n_classes=num_classes,
                p=0.2,
                n_hidden=1024
            )

    def init_loss(self):
        return nt_xent_loss

    def init_encoder(self):
        return EncoderModel()

    def init_projection(self):
        return Projection()

    def get_dataset(self, name):
        if name == 'cifar10':
            return CIFAR10DataLoaders(self.data_dir, num_workers=self.num_workers)
        elif name == 'stl10':
            return STL10DataLoaders(self.data_dir, num_workers=self.num_workers)
        elif name == 'imagenet128':
            return SSLImagenetDataLoaders(self.data_dir, num_workers=self.num_workers)
        else:
            raise FileNotFoundError(f'the {name} dataset is not supported. Subclass \'get_dataset to provide'
                                    f'your own \'')

    def forward(self, x):
        h = self.encoder(x)
        z = self.projection(h)
        return h, z

    def training_step(self, batch, batch_idx):
        if self.dataset_name == 'stl10':
            labeled_batch = batch[1]
            unlabeled_batch = batch[0]
            batch = unlabeled_batch

        (img_1, img_2), y = batch
        h1, z1 = self.forward(img_1)
        h2, z2 = self.forward(img_2)

        # return h1, z1, h2, z2
        loss = self.loss_func(z1, z2, self.temp)
        log = {'train_ntx_loss': loss}

        # don't use the training signal, just finetune the MLP to see how we're doing downstream
        if self.online_evaluator:
            if self.dataset_name == 'stl10':
                (img_1, img_2), y = labeled_batch

            with torch.no_grad():
                h1, z1 = self.forward(img_1)

            # just in case... no grads into unsupervised part!
            z_in = z1.detach()

            z_in = z_in.reshape(z_in.size(0), -1)
            mlp_preds = self.non_linear_evaluator(z_in)
            mlp_loss = F.cross_entropy(mlp_preds, y)
            loss = loss + mlp_loss
            log['train_mlp_loss'] = mlp_loss

        result = {
            'loss': loss,
            'log': log
        }

        return result

    # def training_step_end(self, output_parts):
    #     h1s, z1s, h2s, z2s = output_parts
    #     rank = torch.distributed.get_rank()
    #     print(f'Rank = {rank}', [h1.shape for h1 in h1s])
    #     print(f'Rank = {rank}', [h2.shape for h2 in h2s])
    #     print(f'Rank = {rank}', [z1.shape for z1 in z1s])
    #     print(f'Rank = {rank}', [z2.shape for z2 in z2s])

    def validation_step(self, batch, batch_idx):
        if self.dataset_name == 'stl10':
            labeled_batch = batch[1]
            unlabeled_batch = batch[0]
            batch = unlabeled_batch

        (img_1, img_2), y = batch
        h1, z1 = self.forward(img_1)
        h2, z2 = self.forward(img_2)
        loss = self.loss_func(z1, z2, self.temp)
        result = {'val_loss': loss}

        if self.online_evaluator:
            if self.dataset_name == 'stl10':
                (img_1, img_2), y = labeled_batch
                h1, z1 = self.forward(img_1)

            z_in = z1.reshape(z1.size(0), -1)
            mlp_preds = self.non_linear_evaluator(z_in)
            mlp_loss = F.cross_entropy(mlp_preds, y)
            acc = metrics.accuracy(mlp_preds, y)
            result['mlp_acc'] = acc
            result['mlp_loss'] = mlp_loss

        return result

    def validation_epoch_end(self, outputs: list):
        val_loss = mean(outputs, 'val_loss')

        log = dict(
            val_loss=val_loss,
        )

        if self.online_evaluator:
            mlp_acc = mean(outputs, 'mlp_acc')
            mlp_loss = mean(outputs, 'mlp_loss')
            log['val_mlp_acc'] = mlp_acc
            log['val_mlp_loss'] = mlp_loss

        return dict(val_loss=val_loss, log=log, progress_bar={'val_acc': log['val_mlp_acc']})

    def prepare_data(self):
        self.dataset.prepare_data()

    def train_dataloader(self):
        train_transform = SimCLRDataTransform(input_height=self.input_height)

        if self.dataset_name == 'stl10':
            loader = self.dataset.train_dataloader_mixed(self.batch_size, transforms=train_transform)
        else:
            loader = self.dataset.train_dataloader(self.batch_size, transforms=train_transform)
        return loader

    def val_dataloader(self):
        test_transform = SimCLRDataTransform(input_height=self.input_height, test=True)

        if self.dataset_name == 'stl10':
            loader = self.dataset.val_dataloader_mixed(self.batch_size, transforms=test_transform)
        else:
            loader = self.dataset.val_dataloader(self.batch_size, transforms=test_transform)
        return loader

    def configure_optimizers(self):
        if self.optimizer == 'adam':
            optimizer = torch.optim.Adam(
                self.parameters(), self.lr, weight_decay=self.wd)
        elif self.optimizer == 'lars':
            optimizer = LARS(
                self.parameters(), lr=self.lr, momentum=self.mom,
                weight_decay=self.wd, eta=self.eta)
        else:
            raise ValueError(f'Invalid optimizer: {self.optimizer}')
        scheduler = StepLR(
            optimizer, step_size=self.step, gamma=self.gamma)
        return [optimizer], [scheduler]

    @staticmethod
    def add_model_specific_args(parent_parser):
        parser = ArgumentParser(parents=[parent_parser], add_help=False)
        parser.add_argument('--online_ft', action='store_true')
        parser.add_argument('--dataset', type=str, default='cifar10')

        (args, _) = parser.parse_known_args()
<<<<<<< HEAD
        height = {'cifar10': 32, 'stl10':96, 'imagenet128': 224}[args.dataset]
=======
        height = {'cifar10': 32, 'stl10': 96, 'imagenet128': 224}[args.dataset]
>>>>>>> 6d1993ab
        parser.add_argument('--input_height', type=int, default=height)

        # Data
        parser.add_argument('--data_dir', type=str, default='.')

        # Training
        parser.add_argument('--expdir', type=str, default='simclrlogs')
        parser.add_argument('--optim', choices=['adam', 'lars'], default='lars')
        parser.add_argument('--batch_size', type=int, default=128)
        parser.add_argument('--lr', type=float, default=0.00006)
        parser.add_argument('--mom', type=float, default=0.9)
        parser.add_argument('--eta', type=float, default=0.001)
        parser.add_argument('--step', type=float, default=30)
        parser.add_argument('--gamma', type=float, default=0.5)
        parser.add_argument('--wd', type=float, default=0.0005)
        # Model
        parser.add_argument('--temp', type=float, default=0.5)
        parser.add_argument('--trans', type=str, default='randcrop,flip')
        parser.add_argument('--num_workers', default=8, type=int)
<<<<<<< HEAD

        return parser
=======

        return parser

>>>>>>> 6d1993ab

if __name__ == '__main__':
    from argparse import ArgumentParser

    parser = ArgumentParser()
    parser = pl.Trainer.add_argparse_args(parser)
    parser = SimCLR.add_model_specific_args(parser)
    args = parser.parse_args()

    model = SimCLR(**vars(args))
    trainer = pl.Trainer.from_argparse_args(args)
    trainer.fit(model)<|MERGE_RESOLUTION|>--- conflicted
+++ resolved
@@ -5,19 +5,14 @@
 from torch.optim.lr_scheduler import StepLR
 from torchvision.models import densenet
 
-from pl_bolts import metrics
 from pl_bolts.datamodules import CIFAR10DataLoaders, STL10DataLoaders
 from pl_bolts.datamodules.ssl_imagenet_dataloaders import SSLImagenetDataLoaders
-from pl_bolts.models.self_supervised.evaluator import SSLEvaluator
 from pl_bolts.losses.self_supervised_learning import nt_xent_loss
 from pl_bolts.models.self_supervised.simclr.simclr_transforms import SimCLRDataTransform
-from pl_bolts.metrics import mean
-<<<<<<< HEAD
 from pl_bolts.models.self_supervised.evaluator import SSLEvaluator
 from pl_bolts import metrics
-=======
+from pl_bolts.metrics import mean
 from pl_bolts.optimizers.layer_adaptive_scaling import LARS
->>>>>>> 6d1993ab
 
 
 class EncoderModel(nn.Module):
@@ -236,11 +231,7 @@
         parser.add_argument('--dataset', type=str, default='cifar10')
 
         (args, _) = parser.parse_known_args()
-<<<<<<< HEAD
-        height = {'cifar10': 32, 'stl10':96, 'imagenet128': 224}[args.dataset]
-=======
         height = {'cifar10': 32, 'stl10': 96, 'imagenet128': 224}[args.dataset]
->>>>>>> 6d1993ab
         parser.add_argument('--input_height', type=int, default=height)
 
         # Data
@@ -260,14 +251,8 @@
         parser.add_argument('--temp', type=float, default=0.5)
         parser.add_argument('--trans', type=str, default='randcrop,flip')
         parser.add_argument('--num_workers', default=8, type=int)
-<<<<<<< HEAD
-
         return parser
-=======
-
-        return parser
-
->>>>>>> 6d1993ab
+
 
 if __name__ == '__main__':
     from argparse import ArgumentParser
