from typing import Any, Dict, List, Optional, Sequence, Union

import numpy as np
import torch
from pytorch_lightning import Callback, LightningModule, Trainer
from pytorch_lightning.loggers import TensorBoardLogger, WandbLogger
from pytorch_lightning.utilities import rank_zero_warn
from pytorch_lightning.utilities.apply_func import apply_to_collection
from torch import Tensor, nn
from torch.nn import Module
from torch.utils.hooks import RemovableHandle

from pl_bolts.utils import _WANDB_AVAILABLE
from pl_bolts.utils.stability import under_review
from pl_bolts.utils.warnings import warn_missing_pkg

<<<<<<< HEAD
# Backward compatibility for Lightning Logger
try:
    from pytorch_lightning.loggers import Logger
except ImportError:
    from pytorch_lightning.loggers import LightningLoggerBase

    Logger = LightningLoggerBase

=======
try:
    from pytorch_lightning.loggers import Logger
except ImportError:
    from pytorch_lightning.loggers import LightningLoggerBase as Logger
>>>>>>> 2e83686a

if _WANDB_AVAILABLE:
    import wandb
else:  # pragma: no cover
    warn_missing_pkg("wandb")


@under_review()
class DataMonitorBase(Callback):
    supported_loggers = (
        TensorBoardLogger,
        WandbLogger,
    )

    def __init__(self, log_every_n_steps: int = None):
        """Base class for monitoring data histograms in a LightningModule. This requires a logger configured in the
        Trainer, otherwise no data is logged. The specific class that inherits from this base defines what data
        gets collected.

        Args:
            log_every_n_steps: The interval at which histograms should be logged. This defaults to the
                interval defined in the Trainer. Use this to override the Trainer default.
        """
        super().__init__()
        self._log_every_n_steps: Optional[int] = log_every_n_steps
        self._log = False
        self._trainer: Trainer
        self._train_batch_idx: int

    def on_train_start(self, trainer: Trainer, pl_module: LightningModule) -> None:
        self._log = self._is_logger_available(trainer.logger)
        self._log_every_n_steps = self._log_every_n_steps or trainer.log_every_n_steps
        self._trainer = trainer

    def on_train_batch_start(
        self,
        trainer: Trainer,
        pl_module: LightningModule,
        batch: Any,
        batch_idx: int,
        unused: Optional[int] = 0,
    ) -> None:
        self._train_batch_idx = batch_idx

    def log_histograms(self, batch: Any, group: str = "") -> None:
        """Logs the histograms at the interval defined by `row_log_interval`, given a logger is available.

        Args:
            batch: torch or numpy arrays, or a collection of it (tuple, list, dict, ...), can be nested.
                If the data appears in a dictionary, the keys are used as labels for the corresponding histogram.
                Otherwise the histograms get labelled with an integer index.
                Each label also has the tensors's shape as suffix.
            group: Name under which the histograms will be grouped.
        """
        if not self._log or (self._train_batch_idx + 1) % self._log_every_n_steps != 0:  # type: ignore[operator]
            return

        batch = apply_to_collection(batch, dtype=np.ndarray, function=torch.from_numpy)
        named_tensors: Dict[str, Tensor] = {}
        collect_and_name_tensors(batch, output=named_tensors, parent_name=group)

        for name, tensor in named_tensors.items():
            self.log_histogram(tensor, name)

    def log_histogram(self, tensor: Tensor, name: str) -> None:
        """Override this method to customize the logging of histograms. Detaches the tensor from the graph and
        moves it to the CPU for logging.

        Args:
            tensor: The tensor for which to log a histogram
            name: The name of the tensor as determined by the callback. Example: ``ìnput/0/[64, 1, 28, 28]``
        """
        logger = self._trainer.logger
        tensor = tensor.detach().cpu()
        if isinstance(logger, TensorBoardLogger):
            logger.experiment.add_histogram(tag=name, values=tensor, global_step=self._trainer.global_step)

        if isinstance(logger, WandbLogger):
            if not _WANDB_AVAILABLE:  # pragma: no cover
                raise ModuleNotFoundError("You want to use `wandb` which is not installed yet.")

            logger.experiment.log(data={name: wandb.Histogram(tensor)}, commit=False)

    def _is_logger_available(self, logger: Logger) -> bool:
        available = True
        if not logger:
            rank_zero_warn("Cannot log histograms because Trainer has no logger.")
            available = False
        if not isinstance(logger, self.supported_loggers):
            rank_zero_warn(
                f"{self.__class__.__name__} does not support logging with {logger.__class__.__name__}."
                f" Supported loggers are: {', '.join(map(lambda x: str(x.__name__), self.supported_loggers))}"
            )
            available = False
        return available


@under_review()
class ModuleDataMonitor(DataMonitorBase):
    GROUP_NAME_INPUT = "input"
    GROUP_NAME_OUTPUT = "output"

    def __init__(
        self,
        submodules: Optional[Union[bool, List[str]]] = None,
        log_every_n_steps: int = None,
    ):
        """
        Args:
            submodules: If `True`, logs the in- and output histograms of every submodule in the
                LightningModule, including the root module itself.
                This parameter can also take a list of names of specifc submodules (see example below).
                Default: `None`, logs only the in- and output of the root module.
            log_every_n_steps: The interval at which histograms should be logged. This defaults to the
                interval defined in the Trainer. Use this to override the Trainer default.

        Note:
            A too low value for `log_every_n_steps` may have a significant performance impact
            especially when many submodules are involved, since the logging occurs during the forward pass.
            It should only be used for debugging purposes.

        Example:

            .. code-block:: python

                # log the in- and output histograms of the `forward` in LightningModule
                trainer = Trainer(callbacks=[ModuleDataMonitor()])

                # all submodules in LightningModule
                trainer = Trainer(callbacks=[ModuleDataMonitor(submodules=True)])

                # specific submodules
                trainer = Trainer(callbacks=[ModuleDataMonitor(submodules=["generator", "generator.conv1"])])

        """
        super().__init__(log_every_n_steps=log_every_n_steps)
        self._submodule_names = submodules
        self._hook_handles: List = []

    def on_train_start(self, trainer: Trainer, pl_module: LightningModule) -> None:
        super().on_train_start(trainer, pl_module)
        submodule_dict = dict(pl_module.named_modules())
        self._hook_handles = []
        for name in self._get_submodule_names(pl_module):
            if name not in submodule_dict:
                rank_zero_warn(
                    f"{name} is not a valid identifier for a submodule in {pl_module.__class__.__name__},"
                    " skipping this key."
                )
                continue
            handle = self._register_hook(name, submodule_dict[name])
            self._hook_handles.append(handle)

    def on_train_end(self, trainer: Trainer, pl_module: LightningModule) -> None:
        for handle in self._hook_handles:
            handle.remove()

    def _get_submodule_names(self, root_module: nn.Module) -> List[str]:
        # default is the root module only
        names = [""]

        if isinstance(self._submodule_names, list):
            names = self._submodule_names

        if self._submodule_names is True:
            names = [name for name, _ in root_module.named_modules()]

        return names

    def _register_hook(self, module_name: str, module: nn.Module) -> RemovableHandle:
        input_group_name = f"{self.GROUP_NAME_INPUT}/{module_name}" if module_name else self.GROUP_NAME_INPUT
        output_group_name = f"{self.GROUP_NAME_OUTPUT}/{module_name}" if module_name else self.GROUP_NAME_OUTPUT

        def hook(_: Module, inp: Sequence, out: Sequence) -> None:
            inp = inp[0] if len(inp) == 1 else inp
            self.log_histograms(inp, group=input_group_name)
            self.log_histograms(out, group=output_group_name)

        handle = module.register_forward_hook(hook)
        return handle


@under_review()
class TrainingDataMonitor(DataMonitorBase):
    GROUP_NAME = "training_step"

    def __init__(self, log_every_n_steps: int = None):
        """Callback that logs the histogram of values in the batched data passed to `training_step`.

        Args:
            log_every_n_steps: The interval at which histograms should be logged. This defaults to the
                interval defined in the Trainer. Use this to override the Trainer default.

        Example:

            .. code-block:: python

                # log histogram of training data passed to `LightningModule.training_step`
                trainer = Trainer(callbacks=[TrainingDataMonitor()])
        """
        super().__init__(log_every_n_steps=log_every_n_steps)

    def on_train_batch_start(
        self,
        trainer: Trainer,
        pl_module: LightningModule,
        batch: Any,
        batch_idx: int,
        unused: Optional[int] = 0,
    ) -> None:
        super().on_train_batch_start(trainer, pl_module, batch, batch_idx, unused)
        self.log_histograms(batch, group=self.GROUP_NAME)


def collect_and_name_tensors(data: Any, output: Dict[str, Tensor], parent_name: str = "input") -> None:
    """Recursively fetches all tensors in a (nested) collection of data (depth-first search) and names them. Data
    in dictionaries get named by their corresponding keys and otherwise they get indexed by an increasing integer.
    The shape of the tensor gets appended to the name as well.

    Args:
        data: A collection of data (potentially nested).
        output: A dictionary in which the outputs will be stored.
        parent_name: Used when called recursively on a nested input data.

    Example:
        >>> data = {"x": torch.zeros(2, 3), "y": {"z": torch.zeros(5)}, "w": 1}
        >>> output = {}
        >>> collect_and_name_tensors(data, output)
        >>> output  # doctest: +NORMALIZE_WHITESPACE +ELLIPSIS
        {'input/x/[2, 3]': ..., 'input/y/z/[5]': ...}
    """
    assert isinstance(output, dict)
    if isinstance(data, Tensor):
        name = f"{parent_name}/{shape2str(data)}"
        output[name] = data

    if isinstance(data, dict):
        for k, v in data.items():
            collect_and_name_tensors(v, output, parent_name=f"{parent_name}/{k}")

    if isinstance(data, Sequence) and not isinstance(data, str):
        for i, item in enumerate(data):
            collect_and_name_tensors(item, output, parent_name=f"{parent_name}/{i:d}")


@under_review()
def shape2str(tensor: Tensor) -> str:
    """Returns the shape of a tensor in bracket notation as a string.

    Example:
        >>> shape2str(torch.rand(1, 2, 3))
        '[1, 2, 3]'
        >>> shape2str(torch.rand(4))
        '[4]'
    """
    return "[" + ", ".join(map(str, tensor.shape)) + "]"<|MERGE_RESOLUTION|>--- conflicted
+++ resolved
@@ -14,21 +14,11 @@
 from pl_bolts.utils.stability import under_review
 from pl_bolts.utils.warnings import warn_missing_pkg
 
-<<<<<<< HEAD
 # Backward compatibility for Lightning Logger
 try:
     from pytorch_lightning.loggers import Logger
 except ImportError:
-    from pytorch_lightning.loggers import LightningLoggerBase
-
-    Logger = LightningLoggerBase
-
-=======
-try:
-    from pytorch_lightning.loggers import Logger
-except ImportError:
     from pytorch_lightning.loggers import LightningLoggerBase as Logger
->>>>>>> 2e83686a
 
 if _WANDB_AVAILABLE:
     import wandb
