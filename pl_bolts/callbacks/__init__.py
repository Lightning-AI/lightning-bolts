"""
Collection of PyTorchLightning callbacks
"""
from pl_bolts.callbacks.byol_updates import BYOLMAWeightUpdate  # noqa: F401
from pl_bolts.callbacks.data_monitor import ModuleDataMonitor, TrainingDataMonitor  # noqa: F401
from pl_bolts.callbacks.printing import PrintTableMetricsCallback  # noqa: F401
from pl_bolts.callbacks.ssl_online import SSLOnlineEvaluator  # noqa: F401
from pl_bolts.callbacks.variational import LatentDimInterpolator  # noqa: F401
<<<<<<< HEAD
from pl_bolts.callbacks.verification import BatchGradientVerificationCallback  # noqa: F401
from pl_bolts.callbacks.vision import TensorboardGenerativeModelImageSampler  # noqa: F401
=======
from pl_bolts.callbacks.vision.confused_logit import ConfusedLogitCallback  # noqa: F401
from pl_bolts.callbacks.vision.image_generation import TensorboardGenerativeModelImageSampler  # noqa: F401

__all__ = [
    "BYOLMAWeightUpdate",
    "ModuleDataMonitor",
    "TrainingDataMonitor",
    "PrintTableMetricsCallback",
    "SSLOnlineEvaluator",
    "LatentDimInterpolator",
    "ConfusedLogitCallback",
    "TensorboardGenerativeModelImageSampler",
]
>>>>>>> c997f857
<|MERGE_RESOLUTION|>--- conflicted
+++ resolved
@@ -6,10 +6,8 @@
 from pl_bolts.callbacks.printing import PrintTableMetricsCallback  # noqa: F401
 from pl_bolts.callbacks.ssl_online import SSLOnlineEvaluator  # noqa: F401
 from pl_bolts.callbacks.variational import LatentDimInterpolator  # noqa: F401
-<<<<<<< HEAD
 from pl_bolts.callbacks.verification import BatchGradientVerificationCallback  # noqa: F401
 from pl_bolts.callbacks.vision import TensorboardGenerativeModelImageSampler  # noqa: F401
-=======
 from pl_bolts.callbacks.vision.confused_logit import ConfusedLogitCallback  # noqa: F401
 from pl_bolts.callbacks.vision.image_generation import TensorboardGenerativeModelImageSampler  # noqa: F401
 
@@ -22,5 +20,4 @@
     "LatentDimInterpolator",
     "ConfusedLogitCallback",
     "TensorboardGenerativeModelImageSampler",
-]
->>>>>>> c997f857
+]