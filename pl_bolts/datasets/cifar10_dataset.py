from pl_bolts.utils import _PIL_AVAILABLE, _TORCHVISION_AVAILABLE, _TORCHVISION_LESS_THAN_0_9_1
from pl_bolts.utils.stability import under_review
from pl_bolts.utils.warnings import warn_missing_pkg
from typing import Callable, Optional, Sequence, Tuple
import os
import torch
from torch import Tensor

<<<<<<< HEAD

if _TORCHVISION_AVAILABLE:
    from torchvision.datasets import CIFAR10
else:  # pragma: no cover
    warn_missing_pkg("torchvision")
    CIFAR10 = object
=======
from pl_bolts.datasets import LightDataset
from pl_bolts.datasets.utils import safe_extract_tarfile
from pl_bolts.utils import _PIL_AVAILABLE
from pl_bolts.utils.stability import under_review
from pl_bolts.utils.warnings import warn_missing_pkg
>>>>>>> 31eaed96

if _PIL_AVAILABLE:
    from PIL import Image
else:  # pragma: no cover
    warn_missing_pkg("PIL", pypi_name="Pillow")

<<<<<<< HEAD
=======

@under_review()
class CIFAR10(LightDataset):
    """Customized `CIFAR10 <http://www.cs.toronto.edu/~kriz/cifar.html>`_ dataset for testing Pytorch Lightning
    without the torchvision dependency.

    Part of the code was copied from
    https://github.com/pytorch/vision/blob/build/v0.5.0/torchvision/datasets/

    Args:
        data_dir: Root directory of dataset where ``CIFAR10/processed/training.pt``
            and  ``CIFAR10/processed/test.pt`` exist.
        train: If ``True``, creates dataset from ``training.pt``,
            otherwise from ``test.pt``.
        download: If true, downloads the dataset from the internet and
            puts it in root directory. If dataset is already downloaded, it is not
            downloaded again.

    Examples:

        >>> from torchvision import transforms
        >>> from pl_bolts.transforms.dataset_normalizations import cifar10_normalization
        >>> cf10_transforms = transforms.Compose([transforms.ToTensor(), cifar10_normalization()])
        >>> dataset = CIFAR10(download=True, transform=cf10_transforms, data_dir="datasets")
        >>> len(dataset)
        50000
        >>> torch.bincount(dataset.targets)
        tensor([5000, 5000, 5000, 5000, 5000, 5000, 5000, 5000, 5000, 5000])
        >>> data, label = dataset[0]
        >>> data.shape
        torch.Size([3, 32, 32])
        >>> label
        6

    Labels::

        airplane: 0
        automobile: 1
        bird: 2
        cat: 3
        deer: 4
        dog: 5
        frog: 6
        horse: 7
        ship: 8
        truck: 9
    """

    BASE_URL = "https://www.cs.toronto.edu/~kriz/"
    FILE_NAME = "cifar-10-python.tar.gz"
    cache_folder_name = "complete"
    TRAIN_FILE_NAME = "training.pt"
    TEST_FILE_NAME = "test.pt"
    DATASET_NAME = "CIFAR10"
    labels = set(range(10))
    relabel = False

    def __init__(
        self, data_dir: str = ".", train: bool = True, transform: Optional[Callable] = None, download: bool = True
    ):
        super().__init__()
        self.dir_path = data_dir
        self.train = train  # training set or test set
        self.transform = transform

        if not _PIL_AVAILABLE:
            raise ImportError("You want to use PIL.Image for loading but it is not installed yet.")

        os.makedirs(self.cached_folder_path, exist_ok=True)
        self.prepare_data(download)

        if not self._check_exists(self.cached_folder_path, (self.TRAIN_FILE_NAME, self.TEST_FILE_NAME)):
            raise RuntimeError("Dataset not found.")

        data_file = self.TRAIN_FILE_NAME if self.train else self.TEST_FILE_NAME
        self.data, self.targets = torch.load(os.path.join(self.cached_folder_path, data_file))

    def __getitem__(self, idx: int) -> Tuple[Tensor, int]:
        img = self.data[idx].reshape(3, 32, 32)
        target = int(self.targets[idx])

        if self.transform is not None:
            img = img.numpy().transpose((1, 2, 0))  # convert to HWC
            img = self.transform(Image.fromarray(img))
        if self.relabel:
            target = list(self.labels).index(target)
        return img, target

    @classmethod
    def _check_exists(cls, data_folder: str, file_names: Sequence[str]) -> bool:
        if isinstance(file_names, str):
            file_names = [file_names]
        return all(os.path.isfile(os.path.join(data_folder, fname)) for fname in file_names)

    def _unpickle(self, path_folder: str, file_name: str) -> Tuple[Tensor, Tensor]:
        with open(os.path.join(path_folder, file_name), "rb") as fo:
            pkl = pickle.load(fo, encoding="bytes")
        return torch.tensor(pkl[b"data"]), torch.tensor(pkl[b"labels"])

    def _extract_archive_save_torch(self, download_path):
        # extract achieve
        with tarfile.open(os.path.join(download_path, self.FILE_NAME), "r:gz") as tar:
            safe_extract_tarfile(tar, path=download_path)
        # this is internal path in the archive
        path_content = os.path.join(download_path, "cifar-10-batches-py")

        # load Test and save as PT
        torch.save(
            self._unpickle(path_content, "test_batch"), os.path.join(self.cached_folder_path, self.TEST_FILE_NAME)
        )
        # load Train and save as PT
        data, labels = [], []
        for i in range(5):
            fname = f"data_batch_{i + 1}"
            _data, _labels = self._unpickle(path_content, fname)
            data.append(_data)
            labels.append(_labels)
        # stash all to one
        data = torch.cat(data, dim=0)
        labels = torch.cat(labels, dim=0)
        # and save as PT
        torch.save((data, labels), os.path.join(self.cached_folder_path, self.TRAIN_FILE_NAME))

    def prepare_data(self, download: bool):
        if self._check_exists(self.cached_folder_path, (self.TRAIN_FILE_NAME, self.TEST_FILE_NAME)):
            return

        base_path = os.path.join(self.dir_path, self.DATASET_NAME)
        if download:
            self.download(base_path)
        self._extract_archive_save_torch(base_path)

    def download(self, data_folder: str) -> None:
        """Download the data if it doesn't exist in cached_folder_path already."""
        if self._check_exists(data_folder, self.FILE_NAME):
            return
        self._download_from_url(self.BASE_URL, data_folder, self.FILE_NAME)


>>>>>>> 31eaed96
@under_review()
class TrialCIFAR10(CIFAR10):
    """
    Customized `CIFAR10 <http://www.cs.toronto.edu/~kriz/cifar.html>`_ dataset for testing Pytorch Lightning
    without the torchvision dependency.
    Examples:

        >>> dataset = TrialCIFAR10(download=True, num_samples=150, labels=(1, 5, 8), data_dir="datasets")
        >>> len(dataset)
        450
        >>> sorted(set([d.item() for d in dataset.targets]))
        [1, 5, 8]
        >>> torch.bincount(dataset.targets)
        tensor([  0, 150,   0,   0,   0, 150,   0,   0, 150])
        >>> data, label = dataset[0]
        >>> data.shape
        torch.Size([3, 32, 32])
    """

    def __init__(
        self,
        data_dir: str = ".",
        train: bool = True,
        transform: Optional[Callable] = None,
        download: bool = False,
        num_samples: int = 100,
        labels: Optional[Sequence] = (1, 5, 8),
        relabel: bool = True,
    ):
        """
        Args:
            data_dir: Root directory of dataset where ``CIFAR10/processed/training.pt``
                and  ``CIFAR10/processed/test.pt`` exist.
            train: If ``True``, creates dataset from ``training.pt``,
                otherwise from ``test.pt``.
            download: If true, downloads the dataset from the internet and
                puts it in root directory. If dataset is already downloaded, it is not
                downloaded again.
            num_samples: number of examples per selected class/digit
            labels: list selected CIFAR10 digits/classes
        """
        # number of examples per class
        self.num_samples = num_samples
        # take just a subset of CIFAR dataset
        self.labels = labels if labels else list(range(10))
        self.relabel = relabel

        self.cache_folder_name = f'labels-{"-".join(str(d) for d in sorted(self.labels))}_nb-{self.num_samples}'

        super().__init__(data_dir, train=train, transform=transform, download=download)

    def prepare_data(self, download: bool) -> None:
        super().prepare_data(download)

        for fname in (self.TRAIN_FILE_NAME, self.TEST_FILE_NAME):
            path_fname = os.path.join(super().cached_folder_path, fname)
            assert os.path.isfile(path_fname), "Missing cached file: %s" % path_fname
            data, targets = torch.load(path_fname)
            if self.num_samples or len(self.labels) < 10:
                data, targets = self._prepare_subset(data, targets, self.num_samples, self.labels)
            torch.save((data, targets), os.path.join(self.cached_folder_path, fname))<|MERGE_RESOLUTION|>--- conflicted
+++ resolved
@@ -1,42 +1,30 @@
-from pl_bolts.utils import _PIL_AVAILABLE, _TORCHVISION_AVAILABLE, _TORCHVISION_LESS_THAN_0_9_1
-from pl_bolts.utils.stability import under_review
-from pl_bolts.utils.warnings import warn_missing_pkg
+import os
+import pickle
+import tarfile
 from typing import Callable, Optional, Sequence, Tuple
-import os
+
 import torch
 from torch import Tensor
-
-<<<<<<< HEAD
-
-if _TORCHVISION_AVAILABLE:
-    from torchvision.datasets import CIFAR10
-else:  # pragma: no cover
-    warn_missing_pkg("torchvision")
-    CIFAR10 = object
-=======
+from torchvision.datasets import CIFAR10
+
 from pl_bolts.datasets import LightDataset
 from pl_bolts.datasets.utils import safe_extract_tarfile
 from pl_bolts.utils import _PIL_AVAILABLE
 from pl_bolts.utils.stability import under_review
 from pl_bolts.utils.warnings import warn_missing_pkg
->>>>>>> 31eaed96
 
 if _PIL_AVAILABLE:
     from PIL import Image
 else:  # pragma: no cover
     warn_missing_pkg("PIL", pypi_name="Pillow")
 
-<<<<<<< HEAD
-=======
 
 @under_review()
-class CIFAR10(LightDataset):
+class IndependentCIFAR10(LightDataset):
     """Customized `CIFAR10 <http://www.cs.toronto.edu/~kriz/cifar.html>`_ dataset for testing Pytorch Lightning
     without the torchvision dependency.
-
     Part of the code was copied from
     https://github.com/pytorch/vision/blob/build/v0.5.0/torchvision/datasets/
-
     Args:
         data_dir: Root directory of dataset where ``CIFAR10/processed/training.pt``
             and  ``CIFAR10/processed/test.pt`` exist.
@@ -45,9 +33,7 @@
         download: If true, downloads the dataset from the internet and
             puts it in root directory. If dataset is already downloaded, it is not
             downloaded again.
-
     Examples:
-
         >>> from torchvision import transforms
         >>> from pl_bolts.transforms.dataset_normalizations import cifar10_normalization
         >>> cf10_transforms = transforms.Compose([transforms.ToTensor(), cifar10_normalization()])
@@ -61,9 +47,7 @@
         torch.Size([3, 32, 32])
         >>> label
         6
-
     Labels::
-
         airplane: 0
         automobile: 1
         bird: 2
@@ -167,14 +151,12 @@
         self._download_from_url(self.BASE_URL, data_folder, self.FILE_NAME)
 
 
->>>>>>> 31eaed96
 @under_review()
 class TrialCIFAR10(CIFAR10):
     """
     Customized `CIFAR10 <http://www.cs.toronto.edu/~kriz/cifar.html>`_ dataset for testing Pytorch Lightning
     without the torchvision dependency.
     Examples:
-
         >>> dataset = TrialCIFAR10(download=True, num_samples=150, labels=(1, 5, 8), data_dir="datasets")
         >>> len(dataset)
         450
