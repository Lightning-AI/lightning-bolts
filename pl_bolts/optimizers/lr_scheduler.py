--- conflicted
+++ resolved
@@ -97,20 +97,11 @@
                 ) / 2 for base_lr, group in zip(self.base_lrs, self.optimizer.param_groups)
             ]
 
-<<<<<<< HEAD
-        return [
-            (1 + math.cos(
+        return [(1 + math.cos(
                     math.pi * (self.last_epoch - self.warmup_epochs) / (self.max_epochs - self.warmup_epochs)
-                )) / (1 + math.cos(
-                    math.pi * (self.last_epoch - self.warmup_epochs - 1) / (self.max_epochs - self.warmup_epochs)
-                )) * (group["lr"] - self.eta_min) + self.eta_min for group in self.optimizer.param_groups
-=======
-        return [(1 + math.cos(
-                math.pi * (self.last_epoch - self.warmup_epochs) / (self.max_epochs - self.warmup_epochs)
                 )) / (1 + math.cos(math.pi * (self.last_epoch - self.warmup_epochs - 1) / (
-                self.max_epochs - self.warmup_epochs
+                    self.max_epochs - self.warmup_epochs
                 ))) * (group["lr"] - self.eta_min) + self.eta_min for group in self.optimizer.param_groups
->>>>>>> f9056bd3
         ]
 
     def _get_closed_form_lr(self) -> List[float]:
