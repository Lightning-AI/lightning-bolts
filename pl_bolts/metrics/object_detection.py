--- conflicted
+++ resolved
@@ -11,18 +11,6 @@
     return iou(target["boxes"], preds["boxes"]).diag().mean()
 
 
-<<<<<<< HEAD
-=======
-def _evaluate_iou(preds: torch.Tensor, target: torch.Tensor):
-    """Evaluate intersection over union (IOU) for target from dataset and output prediction from model."""
-
-    if preds["boxes"].shape[0] == 0:
-        # no box detected, 0 IOU
-        return torch.tensor(0.0, device=preds["boxes"].device)
-    return iou(target["boxes"], preds["boxes"]).diag().mean()
-
-
->>>>>>> 550094a0
 def iou(preds: torch.Tensor, target: torch.Tensor) -> torch.Tensor:
     """Calculates the intersection over union.
 
