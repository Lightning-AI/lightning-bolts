"""
Datamodules for RL models that rely on experiences generated during training

Based on implementations found here: https://github.com/Shmuma/ptan/blob/master/ptan/experience.py
"""
from abc import ABC
from collections import deque, namedtuple
<<<<<<< HEAD
from typing import Iterable, Callable, List, Tuple
import gym
=======
from typing import Iterable, Callable, Tuple, List

import numpy as np
>>>>>>> c3f809a7
import torch
from gym import Env
from torch.utils.data import IterableDataset

# Datasets

Experience = namedtuple(
    "Experience", field_names=["state", "action", "reward", "done", "new_state"]
)


class ExperienceSourceDataset(IterableDataset):
    """
    Basic experience source dataset. Takes a generate_batch function that returns an iterator.
    The logic for the experience source and how the batch is generated is defined the Lightning model itself
    """

    def __init__(self, generate_batch: Callable):
        self.generate_batch = generate_batch

    def __iter__(self) -> Iterable:
        iterator = self.generate_batch()
        return iterator


# Experience Sources
class BaseExperienceSource(ABC):
    """
    Simplest form of the experience source

    Args:
        env: Environment that is being used
        agent: Agent being used to make decisions
    """

    def __init__(self, env, agent) -> None:
        self.env = env
        self.agent = agent

    def runner(self) -> Experience:
        """Iterable method that yields steps from the experience source"""
        raise NotImplementedError("ExperienceSource has no stepper method implemented")


class ExperienceSource(BaseExperienceSource):
    """
    Experience source class handling single and multiple environment steps

    Args:
        env: Environment that is being used
        agent: Agent being used to make decisions
        n_steps: Number of steps to return from each environment at once
    """

    def __init__(self, env, agent, n_steps: int = 1) -> None:
        super().__init__(env, agent)

        self.pool = env if isinstance(env, (list, tuple)) else [env]
        self.exp_history_queue = deque()

        self.n_steps = n_steps
        self.total_steps = []
        self.states = []
        self.histories = []
        self.cur_rewards = []
        self.cur_steps = []
        self.iter_idx = 0

        self._total_rewards = []

        self.init_environments()

    def runner(self, device: torch.device) -> Tuple[Experience]:
        """Experience Source iterator yielding Tuple of experiences for n_steps. These come from the pool
        of environments provided by the user.

        Args:
            device: current device to be used for executing experience steps

        Returns:
            Tuple of Experiences
        """
        while True:
            # get actions for all envs
            actions = self.env_actions(device)

            # step through each env
            for env_idx, (env, action) in enumerate(zip(self.pool, actions)):

                exp = self.env_step(env_idx, env, action)
                history = self.histories[env_idx]
                history.append(exp)
                self.states[env_idx] = exp.new_state

                self.update_history_queue(env_idx, exp, history)

                # Yield all accumulated history tuples to model
                while self.exp_history_queue:
                    yield self.exp_history_queue.popleft()

            self.iter_idx += 1

    def update_history_queue(self, env_idx, exp, history) -> None:
        """
        Updates the experience history queue with the lastest experiences. In the event of an experience step is in
        the done state, the history will be incrementally appended to the queue, removing the tail of the history
        each time.
        Args:
            env_idx: index of the environment
            exp: the current experience
            history: history of experience steps for this environment
        """
        # If there is a full history of step, append history to queue
        if len(history) == self.n_steps:
            self.exp_history_queue.append(history)

        if exp.done:
            if 0 < len(history) < self.n_steps:
                self.exp_history_queue.append(history)

            # generate tail of history, incrementally append history to queue
            while len(history) > 2:
                history.popleft()
                self.exp_history_queue.append(history)

            # when there are only 2 experiences left in the history,
            # append to the queue then update the env stats and reset the environment
            if len(history) > 1:
                self.update_env_stats(env_idx)

                history.popleft()
                self.exp_history_queue.append(tuple(history))

            # Clear that last tail in the history once all others have been added to the queue
            history.clear()

    def init_environments(self) -> None:
        """
        For each environment in the pool setups lists for tracking history of size n, state, current reward and
        current step
        """
        for env in self.pool:
            self.states.append(env.reset())
            self.histories.append(deque(maxlen=self.n_steps))
            self.cur_rewards.append(0.0)
            self.cur_steps.append(0)

    def env_actions(self, device) -> List[List[int]]:
        """
        For each environment in the pool, get the correct action

        Returns:
            List of actions for each env, with size (num_envs, action_size)
        """
        actions = []
        states_actions = self.agent(self.states, device)

        assert len(self.states) == len(states_actions)

        for idx, action in enumerate(states_actions):
            actions.append(action if isinstance(action, list) else [action])

        return actions

    def env_step(self, env_idx: int, env: Env, action: List[int]) -> Experience:
        """
        Carries out a step through the given environment using the given action

        Args:
            env_idx: index of the current environment
            env: env at index env_idx
            action: action for this environment step

        Returns:
            Experience tuple
        """
        next_state, r, is_done, _ = env.step(action[0])

        self.cur_rewards[env_idx] += r
        self.cur_steps[env_idx] += 1

        exp = Experience(state=self.states[env_idx], action=action[0], reward=r, done=is_done, new_state=next_state)

        return exp

    def update_env_stats(self, env_idx: int) -> None:
        """
        To be called at the end of the history tail generation during the termination state. Updates the stats
        tracked for all environments

        Args:
            env_idx: index of the environment used to update stats
        """
        self._total_rewards.append(self.cur_rewards[env_idx])
        self.total_steps.append(self.cur_steps[env_idx])
        self.cur_rewards[env_idx] = 0
        self.cur_steps[env_idx] = 0
        self.states[env_idx] = self.pool[env_idx].reset()

    def pop_total_rewards(self) -> List[float]:
        """
        Returns the list of the current total rewards collected

        Returns:
            list of total rewards for all completed episodes for each environment since last pop
        """
        rewards = self._total_rewards

        if rewards:
            self._total_rewards = []
            self.total_steps = []

        return rewards

    def pop_rewards_steps(self):
        """
        Returns the list of the current total rewards and steps collected

        Returns:
            list of total rewards and steps for all completed episodes for each environment since last pop
        """
        res = list(zip(self._total_rewards, self.total_steps))
        if res:
            self._total_rewards, self.total_steps = [], []
        return res


class DiscountedExperienceSource(ExperienceSource):
    """Outputs experiences with a discounted reward over N steps"""

    def __init__(self, env: Env, agent, n_steps: int = 1, gamma: float = 0.99):
        super().__init__(env, agent, (n_steps + 1))
        self.gamma = gamma
        self.steps = n_steps

    def runner(self, device: torch.device) -> Experience:
        """
        Iterates through experience tuple and calculate discounted experience

        Args:
            device: current device to be used for executing experience steps

        Yields:
            Discounted Experience
        """
        for experiences in super().runner(device):
            last_exp_state, tail_experiences = self.split_head_tail_exp(experiences)

            total_reward = self.discount_rewards(tail_experiences)

            yield Experience(state=experiences[0].state, action=experiences[0].action,
                             reward=total_reward, done=experiences[0].done, new_state=last_exp_state)

    def split_head_tail_exp(self, experiences: Tuple[Experience]) -> Tuple[List, Tuple[Experience]]:
        """
        Takes in a tuple of experiences and returns the last state and tail experiences based on
        if the last state is the end of an episode

        Args:
            experiences: Tuple of N Experience

        Returns:
            last state (Array or None) and remaining Experience
        """
        if experiences[-1].done and len(experiences) <= self.steps:
            last_exp_state = experiences[-1].new_state
            tail_experiences = experiences
        else:
            last_exp_state = experiences[-1].state
            tail_experiences = experiences[:-1]
        return last_exp_state, tail_experiences

    def discount_rewards(self, experiences: Tuple[Experience]) -> float:
        """
        Calculates the discounted reward over N experiences

        Args:
            experiences: Tuple of Experience

        Returns:
            total discounted reward
        """
        total_reward = 0.0
        for exp in reversed(experiences):
            total_reward = (self.gamma * total_reward) + exp.reward
        return total_reward<|MERGE_RESOLUTION|>--- conflicted
+++ resolved
@@ -5,14 +5,8 @@
 """
 from abc import ABC
 from collections import deque, namedtuple
-<<<<<<< HEAD
-from typing import Iterable, Callable, List, Tuple
-import gym
-=======
 from typing import Iterable, Callable, Tuple, List
 
-import numpy as np
->>>>>>> c3f809a7
 import torch
 from gym import Env
 from torch.utils.data import IterableDataset
@@ -127,16 +121,16 @@
         """
         # If there is a full history of step, append history to queue
         if len(history) == self.n_steps:
-            self.exp_history_queue.append(history)
+            self.exp_history_queue.append(tuple(history))
 
         if exp.done:
             if 0 < len(history) < self.n_steps:
-                self.exp_history_queue.append(history)
+                self.exp_history_queue.append(tuple(history))
 
             # generate tail of history, incrementally append history to queue
             while len(history) > 2:
                 history.popleft()
-                self.exp_history_queue.append(history)
+                self.exp_history_queue.append(tuple(history))
 
             # when there are only 2 experiences left in the history,
             # append to the queue then update the env stats and reset the environment
