import os

import torch
from pytorch_lightning import LightningDataModule
from torch.utils.data import DataLoader
from torch.utils.data.dataset import random_split

from pl_bolts.datasets.kitti_dataset import KittiDataset
from pl_bolts.utils import _TORCHVISION_AVAILABLE
from pl_bolts.utils.warnings import warn_missing_pkg

if _TORCHVISION_AVAILABLE:
    import torchvision.transforms as transforms
else:  # pragma: no cover
    warn_missing_pkg('torchvision')


class KittiDataModule(LightningDataModule):

    name = 'kitti'

    def __init__(
        self,
        data_dir: str,
        val_split: float = 0.2,
        test_split: float = 0.1,
        num_workers: int = 16,
        batch_size: int = 32,
        seed: int = 42,
        shuffle: bool = False,
        pin_memory: bool = False,
        drop_last: bool = False,
        *args,
        **kwargs,
    ):
        """
        Kitti train, validation and test dataloaders.

        Note:
            You need to have downloaded the Kitti dataset first and provide the path to where it is saved.
            You can download the dataset here:
            http://www.cvlibs.net/datasets/kitti/eval_semseg.php?benchmark=semantics2015

        Specs:
            - 200 samples
            - Each image is (3 x 1242 x 376)

        In total there are 34 classes but some of these are not useful so by default we use only 19 of the classes
        specified by the `valid_labels` parameter.

        Example::

            from pl_bolts.datamodules import KittiDataModule

            dm = KittiDataModule(PATH)
            model = LitModel()

            Trainer().fit(model, dm)

        Args:
            data_dir: where to load the data from path, i.e. '/path/to/folder/with/data_semantics/'
            val_split: size of validation test (default 0.2)
            test_split: size of test set (default 0.1)
            num_workers: how many workers to use for loading data
            batch_size: the batch size
            seed: random seed to be used for train/val/test splits
            shuffle: If true shuffles the data every epoch
            pin_memory: If true, the data loader will copy Tensors into CUDA pinned memory before
                        returning them
            drop_last: If true drops the last incomplete batch
        """
        if not _TORCHVISION_AVAILABLE:  # pragma: no cover
            raise ModuleNotFoundError('You want to use `torchvision` which is not installed yet.')

        super().__init__(*args, **kwargs)
        self.data_dir = data_dir if data_dir is not None else os.getcwd()
        self.batch_size = batch_size
        self.num_workers = num_workers
        self.seed = seed
        self.shuffle = shuffle
        self.pin_memory = pin_memory
        self.drop_last = drop_last

<<<<<<< HEAD
=======
        self.default_transforms = transforms.Compose([
            transforms.ToTensor(),
            transforms.Normalize(mean=[0.35675976, 0.37380189, 0.3764753], std=[0.32064945, 0.32098866, 0.32325324])
        ])

>>>>>>> c43622eb
        # split into train, val, test
        kitti_dataset = KittiDataset(self.data_dir, transform=self._default_transforms())

        val_len = round(val_split * len(kitti_dataset))
        test_len = round(test_split * len(kitti_dataset))
        train_len = len(kitti_dataset) - val_len - test_len

        self.trainset, self.valset, self.testset = random_split(
            kitti_dataset, lengths=[train_len, val_len, test_len], generator=torch.Generator().manual_seed(self.seed)
        )

    def train_dataloader(self):
        loader = DataLoader(
            self.trainset,
            batch_size=self.batch_size,
            shuffle=self.shuffle,
            num_workers=self.num_workers,
            drop_last=self.drop_last,
            pin_memory=self.pin_memory,
        )
        return loader

    def val_dataloader(self):
        loader = DataLoader(
            self.valset,
            batch_size=self.batch_size,
            shuffle=False,
            num_workers=self.num_workers,
            drop_last=self.drop_last,
            pin_memory=self.pin_memory
        )
        return loader

    def test_dataloader(self):
        loader = DataLoader(
            self.testset,
            batch_size=self.batch_size,
            shuffle=False,
            num_workers=self.num_workers,
            drop_last=self.drop_last,
            pin_memory=self.pin_memory,
        )
        return loader

    def _default_transforms(self):
        kitti_transforms = transforms.Compose([
            transforms.ToTensor(),
            transforms.Normalize(mean=[0.35675976, 0.37380189, 0.3764753], std=[0.32064945, 0.32098866, 0.32325324])
        ])
        return kitti_transforms<|MERGE_RESOLUTION|>--- conflicted
+++ resolved
@@ -81,14 +81,6 @@
         self.pin_memory = pin_memory
         self.drop_last = drop_last
 
-<<<<<<< HEAD
-=======
-        self.default_transforms = transforms.Compose([
-            transforms.ToTensor(),
-            transforms.Normalize(mean=[0.35675976, 0.37380189, 0.3764753], std=[0.32064945, 0.32098866, 0.32325324])
-        ])
-
->>>>>>> c43622eb
         # split into train, val, test
         kitti_dataset = KittiDataset(self.data_dir, transform=self._default_transforms())
 
