--- conflicted
+++ resolved
@@ -2,19 +2,10 @@
 from pl_bolts.datamodules.cifar10_datamodule import CIFAR10DataModule, TinyCIFAR10DataModule
 from pl_bolts.datamodules.dummy_dataset import DummyDataset
 from pl_bolts.datamodules.experience_source import (ExperienceSourceDataset, ExperienceSource,
-                                                    NStepExperienceSource, EpisodicExperienceStream)
+                                                    DiscountedExperienceSource)
 from pl_bolts.datamodules.fashion_mnist_datamodule import FashionMNISTDataModule
 from pl_bolts.datamodules.imagenet_datamodule import ImagenetDataModule
 from pl_bolts.datamodules.mnist_datamodule import MNISTDataModule
 from pl_bolts.datamodules.sklearn_datamodule import SklearnDataset, SklearnDataModule, TensorDataset, TensorDataModule
 from pl_bolts.datamodules.ssl_imagenet_datamodule import SSLImagenetDataModule
-<<<<<<< HEAD
 from pl_bolts.datamodules.stl10_datamodule import STL10DataModule
-from pl_bolts.datamodules.fashion_mnist_datamodule import FashionMNISTDataModule
-from pl_bolts.datamodules.dummy_dataset import DummyDataset
-from pl_bolts.datamodules.async_dataloader import AsynchronousLoader
-from pl_bolts.datamodules.experience_source import (
-    ExperienceSourceDataset, ExperienceSource, DiscountedExperienceSource)
-=======
-from pl_bolts.datamodules.stl10_datamodule import STL10DataModule
->>>>>>> c3f809a7
