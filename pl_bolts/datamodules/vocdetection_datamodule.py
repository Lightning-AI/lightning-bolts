from typing import Any, Dict

import torch
from pytorch_lightning import LightningDataModule
from torch.utils.data import DataLoader

from pl_bolts.utils import _TORCHVISION_AVAILABLE
from pl_bolts.utils.warnings import warn_missing_pkg

if _TORCHVISION_AVAILABLE:
    from torchvision import transforms as transform_lib
    from torchvision.datasets import VOCDetection
else:  # pragma: no cover
    warn_missing_pkg('torchvision')


class Compose(object):
    """
    Like `torchvision.transforms.compose` but works for (image, target)
    """

<<<<<<< HEAD
    def __init__(self, transforms) -> None:
=======
    def __init__(self, transforms, image_transforms=None):
>>>>>>> 6b2136bc
        self.transforms = transforms
        self.image_transforms = image_transforms

    def __call__(self, image, target):
        for t in self.transforms:
            image, target = t(image, target)
        if self.image_transforms:
            image = self.image_transforms(image)
        return image, target


def _collate_fn(batch):
    return tuple(zip(*batch))


CLASSES = (
    "__background__ ",
    "aeroplane",
    "bicycle",
    "bird",
    "boat",
    "bottle",
    "bus",
    "car",
    "cat",
    "chair",
    "cow",
    "diningtable",
    "dog",
    "horse",
    "motorbike",
    "person",
    "pottedplant",
    "sheep",
    "sofa",
    "train",
    "tvmonitor",
)


def _prepare_voc_instance(image, target: Dict[str, Any]):
    """
    Prepares VOC dataset into appropriate target for fasterrcnn

    https://github.com/pytorch/vision/issues/1097#issuecomment-508917489
    """
    anno = target["annotation"]
    boxes = []
    classes = []
    area = []
    iscrowd = []
    objects = anno["object"]
    if not isinstance(objects, list):
        objects = [objects]
    for obj in objects:
        bbox = obj["bndbox"]
        bbox = [int(bbox[n]) - 1 for n in ["xmin", "ymin", "xmax", "ymax"]]
        boxes.append(bbox)
        classes.append(CLASSES.index(obj["name"]))
        iscrowd.append(int(obj["difficult"]))
        area.append((bbox[2] - bbox[0]) * (bbox[3] - bbox[1]))

    boxes = torch.as_tensor(boxes, dtype=torch.float32)
    classes = torch.as_tensor(classes)
    area = torch.as_tensor(area)
    iscrowd = torch.as_tensor(iscrowd)

    image_id = anno["filename"][5:-4]
    image_id = torch.as_tensor([int(image_id)])

    target = {}
    target["boxes"] = boxes
    target["labels"] = classes
    target["image_id"] = image_id

    # for conversion to coco api
    target["area"] = area
    target["iscrowd"] = iscrowd

    return image, target


class VOCDetectionDataModule(LightningDataModule):
    """
    TODO(teddykoker) docstring
    """

    name = "vocdetection"

    def __init__(
        self,
        data_dir: str,
        year: str = "2012",
        num_workers: int = 16,
        normalize: bool = False,
        shuffle: bool = False,
        pin_memory: bool = False,
        drop_last: bool = False,
<<<<<<< HEAD
        *args: Any,
        **kwargs: Any,
    ) -> None:
        if not _TORCHVISION_AVAILABLE:
            raise ModuleNotFoundError(  # pragma: no-cover
=======
        *args,
        **kwargs,
    ):
        if not _TORCHVISION_AVAILABLE:  # pragma: no cover
            raise ModuleNotFoundError(
>>>>>>> 6b2136bc
                'You want to use VOC dataset loaded from `torchvision` which is not installed yet.'
            )

        super().__init__(*args, **kwargs)

        self.year = year
        self.data_dir = data_dir
        self.num_workers = num_workers
        self.normalize = normalize
        self.shuffle = shuffle
        self.pin_memory = pin_memory
        self.drop_last = drop_last

    @property
    def num_classes(self) -> int:
        """
        Return:
            21
        """
        return 21

    def prepare_data(self) -> None:
        """
        Saves VOCDetection files to data_dir
        """
        VOCDetection(self.data_dir, year=self.year, image_set="train", download=True)
        VOCDetection(self.data_dir, year=self.year, image_set="val", download=True)

<<<<<<< HEAD
    def train_dataloader(self, batch_size: int = 1, transforms=None) -> DataLoader:
=======
    def train_dataloader(self, batch_size=1, image_transforms=None):
>>>>>>> 6b2136bc
        """
        VOCDetection train set uses the `train` subset

        Args:
            batch_size: size of batch
            transforms: custom transforms
        """
        transforms = [_prepare_voc_instance]
        image_transforms = image_transforms or self.train_transforms or self._default_transforms()
        transforms = Compose(transforms, image_transforms)
        dataset = VOCDetection(self.data_dir, year=self.year, image_set="train", transforms=transforms)
        loader = DataLoader(
            dataset,
            batch_size=batch_size,
            shuffle=self.shuffle,
            num_workers=self.num_workers,
            drop_last=self.drop_last,
            pin_memory=self.pin_memory,
            collate_fn=_collate_fn,
        )
        return loader

<<<<<<< HEAD
    def val_dataloader(self, batch_size: int = 1, transforms=None) -> DataLoader:
=======
    def val_dataloader(self, batch_size=1, image_transforms=None):
>>>>>>> 6b2136bc
        """
        VOCDetection val set uses the `val` subset

        Args:
            batch_size: size of batch
            transforms: custom transforms
        """
        transforms = [_prepare_voc_instance]
        image_transforms = image_transforms or self.train_transforms or self._default_transforms()
        transforms = Compose(transforms, image_transforms)
        dataset = VOCDetection(self.data_dir, year=self.year, image_set="val", transforms=transforms)
        loader = DataLoader(
            dataset,
            batch_size=batch_size,
            shuffle=False,
            num_workers=self.num_workers,
            drop_last=self.drop_last,
            pin_memory=self.pin_memory,
            collate_fn=_collate_fn,
        )
        return loader

    def _default_transforms(self):
        if self.normalize:
            voc_transforms = transform_lib.Compose([
                transform_lib.ToTensor(),
                transform_lib.Normalize(mean=[0.485, 0.456, 0.406], std=[0.229, 0.224, 0.225])
            ])
        else:
            voc_transforms = transform_lib.Compose([transform_lib.ToTensor()])
        return voc_transforms<|MERGE_RESOLUTION|>--- conflicted
+++ resolved
@@ -19,11 +19,7 @@
     Like `torchvision.transforms.compose` but works for (image, target)
     """
 
-<<<<<<< HEAD
-    def __init__(self, transforms) -> None:
-=======
     def __init__(self, transforms, image_transforms=None):
->>>>>>> 6b2136bc
         self.transforms = transforms
         self.image_transforms = image_transforms
 
@@ -122,19 +118,11 @@
         shuffle: bool = False,
         pin_memory: bool = False,
         drop_last: bool = False,
-<<<<<<< HEAD
         *args: Any,
         **kwargs: Any,
     ) -> None:
-        if not _TORCHVISION_AVAILABLE:
-            raise ModuleNotFoundError(  # pragma: no-cover
-=======
-        *args,
-        **kwargs,
-    ):
         if not _TORCHVISION_AVAILABLE:  # pragma: no cover
             raise ModuleNotFoundError(
->>>>>>> 6b2136bc
                 'You want to use VOC dataset loaded from `torchvision` which is not installed yet.'
             )
 
@@ -163,11 +151,7 @@
         VOCDetection(self.data_dir, year=self.year, image_set="train", download=True)
         VOCDetection(self.data_dir, year=self.year, image_set="val", download=True)
 
-<<<<<<< HEAD
-    def train_dataloader(self, batch_size: int = 1, transforms=None) -> DataLoader:
-=======
-    def train_dataloader(self, batch_size=1, image_transforms=None):
->>>>>>> 6b2136bc
+    def train_dataloader(self, batch_size: int = 1, image_transforms=None) -> DataLoader:
         """
         VOCDetection train set uses the `train` subset
 
@@ -190,11 +174,7 @@
         )
         return loader
 
-<<<<<<< HEAD
-    def val_dataloader(self, batch_size: int = 1, transforms=None) -> DataLoader:
-=======
-    def val_dataloader(self, batch_size=1, image_transforms=None):
->>>>>>> 6b2136bc
+    def val_dataloader(self, batch_size: int = 1, image_transforms=None) -> DataLoader:
         """
         VOCDetection val set uses the `val` subset
 
