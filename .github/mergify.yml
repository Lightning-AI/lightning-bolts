# Copyright The PyTorch Lightning team.
#
# Licensed under the Apache License, Version 2.0 (the "License");
# you may not use this file except in compliance with the License.
# You may obtain a copy of the License at
#
#     http://www.apache.org/licenses/LICENSE-2.0
#
# Unless required by applicable law or agreed to in writing, software
# distributed under the License is distributed on an "AS IS" BASIS,
# WITHOUT WARRANTIES OR CONDITIONS OF ANY KIND, either express or implied.
# See the License for the specific language governing permissions and
# limitations under the License.

pull_request_rules:

  - name: warn on conflicts
    conditions:
      - conflict
      - -draft # filter-out GH draft PRs
      - -label="has conflicts"
    actions:
      # comment:
      #   message: This pull request is now in conflict... :(
      label:
        add: [ "has conflicts" ]

  - name: resolved conflicts
    conditions:
      - -conflict
      - label="has conflicts"
      - -draft # filter-out GH draft PRs
      - -merged # not merged yet
      - -closed
    actions:
      label:
        remove: [ "has conflicts" ]

  - name: Ready to Go
    conditions:
      - -conflict
      - -draft  # filter-out GH draft PRs
      - -title~=(?i)wip  # skip all PR that title contains “WIP” (ignoring case)
      - "#approved-reviews-by>=1"  # number of review approvals
      - "#changes-requested-reviews-by=0"  # no requested changes
      - "#check-pending<=2"
      - "#check-failure<5"
    actions:
      label:
        add: [ "ready" ]

  - name: Not ready yet
    conditions:
      - or:
        - "#approved-reviews-by=0"  # number of review approvals
        - "#changes-requested-reviews-by>=1"  # no requested changes
        - "#check-failure>=5"
    actions:
      label:
        remove: [ "ready" ]

  - name: update PR
    conditions:
      - -conflict
      - -draft # filter-out GH draft PRs
      - base=master  # apply only on master
      - -title~=(?i)wip # skip all PR that title contains “WIP” (ignoring case)
      - "#approved-reviews-by>=1" # number of review approvals
    actions:
      update: {}

<<<<<<< HEAD
  - name: add core reviewer
    conditions:
      - -conflict # skip if conflict
      - -draft # filter-out GH draft PRs
      - label="ready"
      - "#approved-reviews-by<2" # number of review approvals
      - "#review-requested<2" # number of requested reviews
    actions:
      request_reviews:
        teams:
          - "@Lightning-Universe/core-Bolts"
=======
# ToDo: enable when the team is indexed correctly
#  - name: add core reviewer
#    conditions:
#      - -conflict # skip if conflict
#      - -draft # filter-out GH draft PRs
#      - label="ready"
#      - "#approved-reviews-by<2" # number of review approvals
#      - "#review-requested<2" # number of requested reviews
#    actions:
#      request_reviews:
#        teams:
#          - "@Lightning-Universe/core-bolts"
>>>>>>> c5137b44
<|MERGE_RESOLUTION|>--- conflicted
+++ resolved
@@ -69,19 +69,6 @@
     actions:
       update: {}
 
-<<<<<<< HEAD
-  - name: add core reviewer
-    conditions:
-      - -conflict # skip if conflict
-      - -draft # filter-out GH draft PRs
-      - label="ready"
-      - "#approved-reviews-by<2" # number of review approvals
-      - "#review-requested<2" # number of requested reviews
-    actions:
-      request_reviews:
-        teams:
-          - "@Lightning-Universe/core-Bolts"
-=======
 # ToDo: enable when the team is indexed correctly
 #  - name: add core reviewer
 #    conditions:
@@ -93,5 +80,4 @@
 #    actions:
 #      request_reviews:
 #        teams:
-#          - "@Lightning-Universe/core-bolts"
->>>>>>> c5137b44
+#          - "@Lightning-Universe/core-bolts"