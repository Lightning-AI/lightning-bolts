--- conflicted
+++ resolved
@@ -57,11 +57,7 @@
 
     - name: Install package
       run: |
-<<<<<<< HEAD
         python -m pip install "pip==22.3.1"  # todo: drop after resolving extras
-=======
-        pip install "pip==22.3.1"  # todo: drop after resolving extras
->>>>>>> 97385879
         pip install -e . -U --prefer-binary -f ${TORCH_URL}
         pip list
 
