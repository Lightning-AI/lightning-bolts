# Byte-compiled / optimized / DLL files
__pycache__/
*.py[cod]
*$py.class

# C extensions
*.so

# Distribution / packaging
.Python
build/
develop-eggs/
dist/
downloads/
eggs/
.eggs/
lib/
lib64/
parts/
sdist/
var/
wheels/
pip-wheel-metadata/
share/python-wheels/
*.egg-info/
.installed.cfg
*.egg
MANIFEST

# PyInstaller
#  Usually these files are written by a python script from a template
#  before PyInstaller builds the exe, so as to inject date/other infos into it.
*.manifest
*.spec

# Installer logs
pip-log.txt
pip-delete-this-directory.txt

# Unit test / coverage reports
htmlcov/
.tox/
.nox/
.coverage
.coverage.*
.cache
nosetests.xml
coverage.xml
*.cover
*.py,cover
.hypothesis/
.pytest_cache/

# Translations
*.mo
*.pot

# Django stuff:
*.log
local_settings.py
db.sqlite3
db.sqlite3-journal

# Flask stuff:
instance/
.webassets-cache

# Scrapy stuff:
.scrapy

# Sphinx documentation
docs/_build/

# PyBuilder
target/

# Jupyter Notebook
.ipynb_checkpoints

# IPython
profile_default/
ipython_config.py

# pyenv
.python-version

# pipenv
#   According to pypa/pipenv#598, it is recommended to include Pipfile.lock in version control.
#   However, in case of collaboration, if having platform-specific dependencies or dependencies
#   having no cross-platform support, pipenv may install dependencies that don't work, or not
#   install all needed dependencies.
#Pipfile.lock

# PEP 582; used by e.g. github.com/David-OConnor/pyflow
__pypackages__/

# Celery stuff
celerybeat-schedule
celerybeat.pid

# SageMath parsed files
*.sage.py

# Environments
.env
.venv
env/
venv/
ENV/
env.bak/
venv.bak/

# Spyder project settings
.spyderproject
.spyproject

# Rope project settings
.ropeproject

# mkdocs documentation
/site

# mypy
.mypy_cache/
.dmypy.json
dmypy.json

# Pyre type checker
.pyre/

<<<<<<< HEAD
# PyCharm
.idea/

# Datasets
MNIST

# Lightning logs
=======
.idea/
MNIST
>>>>>>> 4a2a47bc
lightning_logs<|MERGE_RESOLUTION|>--- conflicted
+++ resolved
@@ -128,7 +128,6 @@
 # Pyre type checker
 .pyre/
 
-<<<<<<< HEAD
 # PyCharm
 .idea/
 
@@ -136,8 +135,4 @@
 MNIST
 
 # Lightning logs
-=======
-.idea/
-MNIST
->>>>>>> 4a2a47bc
 lightning_logs