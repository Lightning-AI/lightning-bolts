import warnings
from pathlib import Path

import pytest
import torch
from pytorch_lightning import Trainer
from pytorch_lightning.utilities.warnings import PossibleUserWarning
from torch.utils.data import DataLoader

from pl_bolts.datasets import DummyDetectionDataset
from pl_bolts.models.detection import (
    YOLO,
    DarknetNetwork,
    FasterRCNN,
    RetinaNet,
    YOLOV4Network,
    YOLOV4P6Network,
    YOLOV4TinyNetwork,
    YOLOV5Network,
    YOLOXNetwork,
)
from pl_bolts.models.detection.faster_rcnn import create_fasterrcnn_backbone
from pl_bolts.models.detection.yolo.target_matching import _sim_ota_match
from pl_bolts.models.detection.yolo.utils import (
    aligned_iou,
    global_xy,
    grid_centers,
    grid_offsets,
    iou_below,
    is_inside_box,
)
from tests import TEST_ROOT


def _collate_fn(batch):
    return tuple(zip(*batch))


@torch.no_grad()
def test_fasterrcnn():
    model = FasterRCNN(pretrained=False, pretrained_backbone=False)

    image = torch.rand(1, 3, 224, 224)
    model(image)


def test_fasterrcnn_train(tmpdir):
    model = FasterRCNN(pretrained=False, pretrained_backbone=False)

    train_dl = DataLoader(DummyDetectionDataset(), collate_fn=_collate_fn)
    valid_dl = DataLoader(DummyDetectionDataset(), collate_fn=_collate_fn)

    trainer = Trainer(fast_dev_run=True, logger=False, enable_checkpointing=False, default_root_dir=tmpdir)
    trainer.fit(model, train_dataloaders=train_dl, val_dataloaders=valid_dl)


def test_fasterrcnn_bbone_train(tmpdir):
    torch.manual_seed(123)
    model = FasterRCNN(backbone="resnet18", fpn=True, pretrained_backbone=False)
    train_dl = DataLoader(DummyDetectionDataset(), collate_fn=_collate_fn)
    valid_dl = DataLoader(DummyDetectionDataset(), collate_fn=_collate_fn)

    trainer = Trainer(fast_dev_run=True, logger=False, enable_checkpointing=False, default_root_dir=tmpdir)
    trainer.fit(model, train_dl, valid_dl)


@torch.no_grad()
def test_retinanet():
    model = RetinaNet(pretrained=False)

    image = torch.rand(1, 3, 400, 400)
    model(image)


def test_retinanet_train(tmpdir):
    model = RetinaNet(pretrained=False)
    train_dl = DataLoader(DummyDetectionDataset(), collate_fn=_collate_fn)
    valid_dl = DataLoader(DummyDetectionDataset(), collate_fn=_collate_fn)

    trainer = Trainer(fast_dev_run=True, logger=False, enable_checkpointing=False, default_root_dir=tmpdir)
    trainer.fit(model, train_dataloaders=train_dl, val_dataloaders=valid_dl)


def test_retinanet_backbone_train(tmpdir):
    model = FasterRCNN(backbone="resnet18", fpn=True, pretrained_backbone=False, pretrained=False)
    trainer = Trainer(fast_dev_run=True, logger=False, enable_checkpointing=False, default_root_dir=tmpdir)
    train_dl = DataLoader(DummyDetectionDataset(), collate_fn=_collate_fn)
    valid_dl = DataLoader(DummyDetectionDataset(), collate_fn=_collate_fn)
    trainer.fit(model, train_dl, valid_dl)


def test_fasterrcnn_pyt_module_bbone_train(tmpdir):
    backbone = create_fasterrcnn_backbone(backbone="resnet18")
    model = FasterRCNN(backbone=backbone, fpn=True, pretrained_backbone=False, pretrained=False)
    train_dl = DataLoader(DummyDetectionDataset(), collate_fn=_collate_fn)
    valid_dl = DataLoader(DummyDetectionDataset(), collate_fn=_collate_fn)

    trainer = Trainer(fast_dev_run=True, default_root_dir=tmpdir)
    trainer.fit(model, train_dl, valid_dl)


<<<<<<< HEAD
@pytest.mark.parametrize("config", [("yolo"), ("yolo_giou")])
def test_yolo(config, catch_warnings):
    config_path = Path(TEST_ROOT) / "data" / f"{config}.cfg"
    config = YOLOConfiguration(config_path)
    model = YOLO(config.get_network())

    image = torch.rand(1, 3, 256, 256)
    model(image)


@pytest.mark.parametrize(
    "cfg_name",
    [
        ("yolo"),
        ("yolo_giou"),
    ],
)
def test_yolo_train(tmpdir, cfg_name, catch_warnings):
    warnings.filterwarnings(
        "ignore",
        message=".*does not have many workers which may be a bottleneck.*",
        category=PossibleUserWarning,
    )

    config_path = Path(TEST_ROOT) / "data" / f"{cfg_name}.cfg"
    config = YOLOConfiguration(config_path)
    model = YOLO(config.get_network())

    train_dl = DataLoader(DummyDetectionDataset(), collate_fn=_collate_fn)
    valid_dl = DataLoader(DummyDetectionDataset(), collate_fn=_collate_fn)

    trainer = Trainer(fast_dev_run=True, default_root_dir=tmpdir, logger=False, max_epochs=10, accelerator="auto")
    trainer.fit(model, train_dataloaders=train_dl, val_dataloaders=valid_dl)
=======
@pytest.mark.parametrize("width,height", [(10, 5)])
def test_grid_offsets(width: int, height: int):
    size = torch.tensor([width, height])
    offsets = grid_offsets(size)
    assert offsets.shape == (height, width, 2)
    assert torch.equal(offsets[0, :, 0], torch.arange(width, dtype=offsets.dtype))
    assert torch.equal(offsets[0, :, 1], torch.zeros(width, dtype=offsets.dtype))
    assert torch.equal(offsets[:, 0, 0], torch.zeros(height, dtype=offsets.dtype))
    assert torch.equal(offsets[:, 0, 1], torch.arange(height, dtype=offsets.dtype))


@pytest.mark.parametrize("width,height", [(10, 5)])
def test_grid_centers(width: int, height: int):
    size = torch.tensor([width, height])
    centers = grid_centers(size)
    assert centers.shape == (height, width, 2)
    assert torch.equal(centers[0, :, 0], 0.5 + torch.arange(width, dtype=torch.float))
    assert torch.equal(centers[0, :, 1], 0.5 * torch.ones(width))
    assert torch.equal(centers[:, 0, 0], 0.5 * torch.ones(height))
    assert torch.equal(centers[:, 0, 1], 0.5 + torch.arange(height, dtype=torch.float))


def test_global_xy():
    xy = torch.ones((2, 4, 4, 3, 2)) * 0.5  # 4x4 grid of coordinates to the center of the cell.
    image_size = torch.tensor([400, 200])
    xy = global_xy(xy, image_size)
    assert xy.shape == (2, 4, 4, 3, 2)
    assert torch.all(xy[:, :, 0, :, 0] == 50)
    assert torch.all(xy[:, 0, :, :, 1] == 25)
    assert torch.all(xy[:, :, 1, :, 0] == 150)
    assert torch.all(xy[:, 1, :, :, 1] == 75)
    assert torch.all(xy[:, :, 2, :, 0] == 250)
    assert torch.all(xy[:, 2, :, :, 1] == 125)
    assert torch.all(xy[:, :, 3, :, 0] == 350)
    assert torch.all(xy[:, 3, :, :, 1] == 175)


def test_is_inside_box():
    """
    centers:
        [[1,1; 3,1; 5,1; 7,1; 9,1; 11,1; 13,1; 15,1; 17,1; 19,1]
         [1,3; 3,3; 5,3; 7,3; 9,3; 11,3; 13,3; 15,3; 17,3; 19,3]
         [1,5; 3,5; 5,5; 7,5; 9,5; 11,5; 13,5; 15,5; 17,5; 19,5]
         [1,7; 3,7; 5,7; 7,7; 9,7; 11,7; 13,7; 15,7; 17,7; 19,7]
         [1,9; 3,9; 5,9; 7,9; 9,9; 11,9; 13,9; 15,9; 17,9; 19,9]]

    is_inside[0]:
        [[F, F, F, F, F, F, F, F, F, F]
         [F, T, T, F, F, F, F, F, F, F]
         [F, T, T, F, F, F, F, F, F, F]
         [F, F, F, F, F, F, F, F, F, F]
         [F, F, F, F, F, F, F, F, F, F]]

    is_inside[1]:
        [[F, F, F, F, F, F, F, F, F, F]
         [F, F, F, F, F, F, F, F, F, F]
         [F, F, F, F, F, F, F, F, F, F]
         [F, F, F, F, F, F, F, F, F, F]
         [F, F, F, F, F, F, F, T, T, F]]
    """
    size = torch.tensor([10, 5])
    centers = grid_centers(size) * 2.0
    centers = centers.view(-1, 2)
    boxes = torch.tensor([[2, 2, 6, 6], [14, 8, 18, 10]])
    is_inside = is_inside_box(centers, boxes).view(2, 5, 10)
    assert torch.count_nonzero(is_inside) == 6
    assert torch.all(is_inside[0, 1:3, 1:3])
    assert torch.all(is_inside[1, 4, 7:9])


def test_sim_ota_match():
    # IoUs will determined that 2 and 1 predictions will be selected for the first and the second target.
    ious = torch.tensor([[0.1, 0.1, 0.9, 0.9], [0.2, 0.3, 0.4, 0.1]])
    # Costs will determine that the first and the last prediction will be selected for the first target, and the first
    # prediction will be selected for the second target. Since the first prediction was selected for both targets, it
    # will be matched to the best target only (the second one).
    costs = torch.tensor([[0.3, 0.5, 0.4, 0.3], [0.1, 0.2, 0.5, 0.3]])
    matched_preds, matched_targets = _sim_ota_match(costs, ious)
    assert len(matched_preds) == 4
    assert matched_preds[0]
    assert not matched_preds[1]
    assert not matched_preds[2]
    assert matched_preds[3]
    assert len(matched_targets) == 2  # Two predictions were matched.
    assert matched_targets[0] == 1  # Which target was matched to the first prediction.
    assert matched_targets[1] == 0  # Which target was matched to the last prediction.
>>>>>>> 737ec64c


@pytest.mark.parametrize(
    "dims1, dims2, expected_ious",
    [
        (
            torch.tensor([[1.0, 1.0], [10.0, 1.0], [100.0, 10.0]]),
            torch.tensor([[1.0, 10.0], [2.0, 20.0]]),
            torch.tensor([[1.0 / 10.0, 1.0 / 40.0], [1.0 / 19.0, 2.0 / 48.0], [10.0 / 1000.0, 20.0 / 1020.0]]),
        )
    ],
)
<<<<<<< HEAD
def test_aligned_iou(dims1, dims2, expected_ious, catch_warnings):
    warnings.filterwarnings(
        "ignore",
        message=".*does not have many workers which may be a bottleneck.*",
        category=PossibleUserWarning,
    )

    torch.testing.assert_close(_aligned_iou(dims1, dims2), expected_ious)
=======
def test_aligned_iou(dims1, dims2, expected_ious):
    torch.testing.assert_allclose(aligned_iou(dims1, dims2), expected_ious)


def test_iou_below():
    tl = torch.rand((10, 10, 3, 2)) * 100
    br = tl + 10
    pred_boxes = torch.cat((tl, br), -1)
    target_boxes = torch.stack((pred_boxes[1, 1, 0], pred_boxes[3, 5, 1]))
    result = iou_below(pred_boxes, target_boxes, 0.9)
    assert result.shape == (10, 10, 3)
    assert not result[1, 1, 0]
    assert not result[3, 5, 1]


def test_darknet(tmpdir):
    config_path = Path(TEST_ROOT) / "data" / "yolo.cfg"
    network = DarknetNetwork(config_path)
    model = YOLO(network)

    image = torch.rand(1, 3, 256, 256)
    model(image)


def test_darknet_train(tmpdir):
    config_path = Path(TEST_ROOT) / "data" / "yolo.cfg"
    network = DarknetNetwork(config_path)
    model = YOLO(network)

    train_dl = DataLoader(DummyDetectionDataset(num_classes=2), collate_fn=_collate_fn)
    valid_dl = DataLoader(DummyDetectionDataset(num_classes=2), collate_fn=_collate_fn)

    trainer = Trainer(fast_dev_run=True, default_root_dir=tmpdir)
    trainer.fit(model, train_dataloaders=train_dl, val_dataloaders=valid_dl)


def test_yolov4_tiny(tmpdir):
    network = YOLOV4TinyNetwork(num_classes=2, width=4)
    model = YOLO(network)

    image = torch.rand(1, 3, 256, 256)
    model(image)


def test_yolov4_tiny_train(tmpdir):
    network = YOLOV4TinyNetwork(num_classes=2, width=4)
    model = YOLO(network)

    train_dl = DataLoader(DummyDetectionDataset(num_classes=2), collate_fn=_collate_fn)
    valid_dl = DataLoader(DummyDetectionDataset(num_classes=2), collate_fn=_collate_fn)

    trainer = Trainer(fast_dev_run=True, default_root_dir=tmpdir)
    trainer.fit(model, train_dataloaders=train_dl, val_dataloaders=valid_dl)


def test_yolov4(tmpdir):
    network = YOLOV4Network(num_classes=2, widths=(4, 8, 16, 32, 64, 128))
    model = YOLO(network)

    image = torch.rand(1, 3, 256, 256)
    model(image)


def test_yolov4_train(tmpdir):
    network = YOLOV4Network(num_classes=2, widths=(4, 8, 16, 32, 64, 128))
    model = YOLO(network)

    train_dl = DataLoader(DummyDetectionDataset(num_classes=2), collate_fn=_collate_fn)
    valid_dl = DataLoader(DummyDetectionDataset(num_classes=2), collate_fn=_collate_fn)

    trainer = Trainer(fast_dev_run=True, default_root_dir=tmpdir)
    trainer.fit(model, train_dataloaders=train_dl, val_dataloaders=valid_dl)


def test_yolov4p6(tmpdir):
    network = YOLOV4P6Network(num_classes=2, widths=(4, 8, 16, 32, 64, 128, 128))
    model = YOLO(network)

    image = torch.rand(1, 3, 256, 256)
    model(image)


def test_yolov4p6_train(tmpdir):
    network = YOLOV4P6Network(num_classes=2, widths=(4, 8, 16, 32, 64, 128, 128))
    model = YOLO(network)

    train_dl = DataLoader(DummyDetectionDataset(num_classes=2), collate_fn=_collate_fn)
    valid_dl = DataLoader(DummyDetectionDataset(num_classes=2), collate_fn=_collate_fn)

    trainer = Trainer(fast_dev_run=True, default_root_dir=tmpdir)
    trainer.fit(model, train_dataloaders=train_dl, val_dataloaders=valid_dl)


def test_yolov5(tmpdir):
    network = YOLOV5Network(num_classes=2, depth=1, width=4)
    model = YOLO(network)

    image = torch.rand(1, 3, 256, 256)
    model(image)


def test_yolov5_train(tmpdir):
    network = YOLOV5Network(num_classes=2, depth=1, width=4)
    model = YOLO(network)

    train_dl = DataLoader(DummyDetectionDataset(num_classes=2), collate_fn=_collate_fn)
    valid_dl = DataLoader(DummyDetectionDataset(num_classes=2), collate_fn=_collate_fn)

    trainer = Trainer(fast_dev_run=True, default_root_dir=tmpdir)
    trainer.fit(model, train_dataloaders=train_dl, val_dataloaders=valid_dl)


def test_yolox(tmpdir):
    network = YOLOXNetwork(num_classes=2, depth=1, width=4)
    model = YOLO(network)

    image = torch.rand(1, 3, 256, 256)
    model(image)


def test_yolox_train(tmpdir):
    network = YOLOXNetwork(num_classes=2, depth=1, width=4)
    model = YOLO(network)

    train_dl = DataLoader(DummyDetectionDataset(num_classes=2), collate_fn=_collate_fn)
    valid_dl = DataLoader(DummyDetectionDataset(num_classes=2), collate_fn=_collate_fn)

    trainer = Trainer(fast_dev_run=True, default_root_dir=tmpdir)
    trainer.fit(model, train_dataloaders=train_dl, val_dataloaders=valid_dl)
>>>>>>> 737ec64c
<|MERGE_RESOLUTION|>--- conflicted
+++ resolved
@@ -99,41 +99,6 @@
     trainer.fit(model, train_dl, valid_dl)
 
 
-<<<<<<< HEAD
-@pytest.mark.parametrize("config", [("yolo"), ("yolo_giou")])
-def test_yolo(config, catch_warnings):
-    config_path = Path(TEST_ROOT) / "data" / f"{config}.cfg"
-    config = YOLOConfiguration(config_path)
-    model = YOLO(config.get_network())
-
-    image = torch.rand(1, 3, 256, 256)
-    model(image)
-
-
-@pytest.mark.parametrize(
-    "cfg_name",
-    [
-        ("yolo"),
-        ("yolo_giou"),
-    ],
-)
-def test_yolo_train(tmpdir, cfg_name, catch_warnings):
-    warnings.filterwarnings(
-        "ignore",
-        message=".*does not have many workers which may be a bottleneck.*",
-        category=PossibleUserWarning,
-    )
-
-    config_path = Path(TEST_ROOT) / "data" / f"{cfg_name}.cfg"
-    config = YOLOConfiguration(config_path)
-    model = YOLO(config.get_network())
-
-    train_dl = DataLoader(DummyDetectionDataset(), collate_fn=_collate_fn)
-    valid_dl = DataLoader(DummyDetectionDataset(), collate_fn=_collate_fn)
-
-    trainer = Trainer(fast_dev_run=True, default_root_dir=tmpdir, logger=False, max_epochs=10, accelerator="auto")
-    trainer.fit(model, train_dataloaders=train_dl, val_dataloaders=valid_dl)
-=======
 @pytest.mark.parametrize("width,height", [(10, 5)])
 def test_grid_offsets(width: int, height: int):
     size = torch.tensor([width, height])
@@ -220,7 +185,6 @@
     assert len(matched_targets) == 2  # Two predictions were matched.
     assert matched_targets[0] == 1  # Which target was matched to the first prediction.
     assert matched_targets[1] == 0  # Which target was matched to the last prediction.
->>>>>>> 737ec64c
 
 
 @pytest.mark.parametrize(
@@ -233,7 +197,6 @@
         )
     ],
 )
-<<<<<<< HEAD
 def test_aligned_iou(dims1, dims2, expected_ious, catch_warnings):
     warnings.filterwarnings(
         "ignore",
@@ -241,10 +204,7 @@
         category=PossibleUserWarning,
     )
 
-    torch.testing.assert_close(_aligned_iou(dims1, dims2), expected_ious)
-=======
-def test_aligned_iou(dims1, dims2, expected_ious):
-    torch.testing.assert_allclose(aligned_iou(dims1, dims2), expected_ious)
+    torch.testing.assert_close(aligned_iou(dims1, dims2), expected_ious)
 
 
 def test_iou_below():
@@ -258,8 +218,9 @@
     assert not result[3, 5, 1]
 
 
-def test_darknet(tmpdir):
-    config_path = Path(TEST_ROOT) / "data" / "yolo.cfg"
+@pytest.mark.parametrize("config", [("yolo"), ("yolo_giou")])
+def test_darknet(config, catch_warnings):
+    config_path = Path(TEST_ROOT) / "data" / f"{config}.cfg"
     network = DarknetNetwork(config_path)
     model = YOLO(network)
 
@@ -267,15 +228,28 @@
     model(image)
 
 
-def test_darknet_train(tmpdir):
-    config_path = Path(TEST_ROOT) / "data" / "yolo.cfg"
+@pytest.mark.parametrize(
+    "cfg_name",
+    [
+        ("yolo"),
+        ("yolo_giou"),
+    ],
+)
+def test_darknet_train(tmpdir, cfg_name, catch_warnings):
+    warnings.filterwarnings(
+        "ignore",
+        message=".*does not have many workers which may be a bottleneck.*",
+        category=PossibleUserWarning,
+    )
+
+    config_path = Path(TEST_ROOT) / "data" / f"{cfg_name}.cfg"
     network = DarknetNetwork(config_path)
     model = YOLO(network)
 
     train_dl = DataLoader(DummyDetectionDataset(num_classes=2), collate_fn=_collate_fn)
     valid_dl = DataLoader(DummyDetectionDataset(num_classes=2), collate_fn=_collate_fn)
 
-    trainer = Trainer(fast_dev_run=True, default_root_dir=tmpdir)
+    trainer = Trainer(fast_dev_run=True, default_root_dir=tmpdir, logger=False, max_epochs=10, accelerator="auto")
     trainer.fit(model, train_dataloaders=train_dl, val_dataloaders=valid_dl)
 
 
@@ -371,5 +345,4 @@
     valid_dl = DataLoader(DummyDetectionDataset(num_classes=2), collate_fn=_collate_fn)
 
     trainer = Trainer(fast_dev_run=True, default_root_dir=tmpdir)
-    trainer.fit(model, train_dataloaders=train_dl, val_dataloaders=valid_dl)
->>>>>>> 737ec64c
+    trainer.fit(model, train_dataloaders=train_dl, val_dataloaders=valid_dl)