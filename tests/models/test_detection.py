--- conflicted
+++ resolved
@@ -24,11 +24,7 @@
     train_dl = DataLoader(DummyDetectionDataset(), collate_fn=_collate_fn)
     valid_dl = DataLoader(DummyDetectionDataset(), collate_fn=_collate_fn)
 
-<<<<<<< HEAD
-    trainer = Trainer(fast_dev_run=True, default_root_dir=tmpdir)
-=======
-    trainer = pl.Trainer(fast_dev_run=True, logger=False, checkpoint_callback=False, default_root_dir=tmpdir)
->>>>>>> 45f3a177
+    trainer = Trainer(fast_dev_run=True, logger=False, checkpoint_callback=False, default_root_dir=tmpdir)
     trainer.fit(model, train_dataloader=train_dl, val_dataloaders=valid_dl)
 
 
@@ -68,37 +64,4 @@
     model = FasterRCNN(backbone="resnet18", fpn=True, pretrained_backbone=False, pretrained=False)
     train_dl = DataLoader(DummyDetectionDataset(), collate_fn=_collate_fn)
     valid_dl = DataLoader(DummyDetectionDataset(), collate_fn=_collate_fn)
-
-<<<<<<< HEAD
-    trainer = Trainer(fast_dev_run=True, default_root_dir=tmpdir)
-=======
-    trainer = pl.Trainer(fast_dev_run=True, logger=False, checkpoint_callback=False, default_root_dir=tmpdir)
-    trainer.fit(model, train_dl, valid_dl)
-
-
-@torch.no_grad()
-def test_retinanet():
-    model = RetinaNet(pretrained=False)
-
-    image = torch.rand(1, 3, 400, 400)
-    model(image)
-
-
-def test_retinanet_train(tmpdir):
-    model = RetinaNet(pretrained=False)
-
-    train_dl = DataLoader(DummyDetectionDataset(), collate_fn=_collate_fn)
-    valid_dl = DataLoader(DummyDetectionDataset(), collate_fn=_collate_fn)
-
-    trainer = pl.Trainer(fast_dev_run=True, logger=False, checkpoint_callback=False, default_root_dir=tmpdir)
-    trainer.fit(model, train_dataloader=train_dl, val_dataloaders=valid_dl)
-
-
-def test_retinanet_backbone_train(tmpdir):
-    model = RetinaNet(backbone="resnet18", fpn=True, pretrained_backbone=False)
-    train_dl = DataLoader(DummyDetectionDataset(), collate_fn=_collate_fn)
-    valid_dl = DataLoader(DummyDetectionDataset(), collate_fn=_collate_fn)
-
-    trainer = pl.Trainer(fast_dev_run=True, logger=False, checkpoint_callback=False, default_root_dir=tmpdir)
->>>>>>> 45f3a177
     trainer.fit(model, train_dl, valid_dl)