--- conflicted
+++ resolved
@@ -27,7 +27,6 @@
         cli_main()
 
 
-<<<<<<< HEAD
 @pytest.mark.parametrize(
     "cli_args",
     [
@@ -76,10 +75,7 @@
         cli_main()
 
 
-@pytest.mark.parametrize('cli_args', [f'--data_dir {DATASETS_PATH} --max_epochs 1 --max_steps 2'])
-=======
 @pytest.mark.parametrize('cli_args', [_DEFAULT_ARGS])
->>>>>>> 1244d886
 def test_cli_run_mnist(cli_args):
     """Test running CLI for an example with default params."""
     from pl_bolts.models.mnist_module import cli_main
