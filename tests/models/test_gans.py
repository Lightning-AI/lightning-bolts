--- conflicted
+++ resolved
@@ -35,9 +35,7 @@
 
     model = DCGAN(image_channels=dm.dims[0])
     trainer = Trainer(fast_dev_run=True, default_root_dir=tmpdir)
-<<<<<<< HEAD
     trainer.fit(model, dm)
-    trainer.test(datamodule=dm, ckpt_path=None)
 
 
 @pytest.mark.parametrize("sr_module_cls", [SRResNet, SRGAN])
@@ -48,8 +46,4 @@
     dl = DataLoader(SRMNIST(scale_factor, root=datadir, download=True))
     model = sr_module_cls(image_channels=1, scale_factor=scale_factor)
     trainer = Trainer(fast_dev_run=True, default_root_dir=tmpdir)
-    trainer.fit(model, dl)
-    trainer.test(test_dataloaders=dl, ckpt_path=None)
-=======
-    trainer.fit(model, dm)
->>>>>>> 2f901c75
+    trainer.fit(model, dl)