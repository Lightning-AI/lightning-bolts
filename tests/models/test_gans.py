--- conflicted
+++ resolved
@@ -18,8 +18,7 @@
     model = GAN(*dm.size())
     trainer = pl.Trainer(fast_dev_run=True, default_root_dir=tmpdir)
     trainer.fit(model, dm)
-<<<<<<< HEAD
-    trainer.test(datamodule=dm)
+    trainer.test(datamodule=dm, ckpt_path=None)
 
 
 @pytest.mark.parametrize("sr_module_cls", [SRResNet, SRGAN])
@@ -32,6 +31,4 @@
     trainer = pl.Trainer(fast_dev_run=True, default_root_dir=tmpdir)
     trainer.fit(model, dl)
     trainer.test()
-=======
-    trainer.test(datamodule=dm, ckpt_path=None)
->>>>>>> 8a4cf8f6
+    trainer.test(datamodule=dl, ckpt_path=None)